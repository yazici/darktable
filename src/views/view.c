--- conflicted
+++ resolved
@@ -42,17 +42,10 @@
   if(dt_view_load_module(&vm->film_strip, "filmstrip"))
     fprintf(stderr, "[view_manager_init] failed to load film strip view!\n");
   
-<<<<<<< HEAD
   int res=0, midx=0;
   char *modules[] = {"darkroom","lighttable","capture",NULL};
   char *module = modules[midx];
   while(module != NULL)
-=======
-  int res=0,midx=0;
-  char *modules[] = {"darkroom","lighttable","capture",NULL};
-  char *module=modules[midx];
-  while( module != NULL ) 
->>>>>>> 1da6ebed
   {
     if((res=dt_view_manager_load_module(vm, module))<0) 
       fprintf(stderr,"[view_manager_init] failed to load view module '%s'\n",module);
