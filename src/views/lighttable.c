--- conflicted
+++ resolved
@@ -129,10 +129,7 @@
   int32_t last_exposed_id;
   float offset_x, offset_y;
   gboolean force_expose_all;
-<<<<<<< HEAD
-=======
   GHashTable *thumbs_table;
->>>>>>> 16e3c7ab
 
   uint8_t *full_res_thumb;
   int32_t full_res_thumb_id, full_res_thumb_wd, full_res_thumb_ht;
@@ -190,25 +187,6 @@
   return DT_VIEW_LIGHTTABLE;
 }
 
-<<<<<<< HEAD
-typedef enum dt_lighttable_direction_t
-{
-  DIRECTION_NONE = -1,
-  DIRECTION_UP = 0,
-  DIRECTION_DOWN = 1,
-  DIRECTION_LEFT = 2,
-  DIRECTION_RIGHT = 3,
-  DIRECTION_ZOOM_IN = 4,
-  DIRECTION_ZOOM_OUT = 5,
-  DIRECTION_TOP = 6,
-  DIRECTION_BOTTOM = 7,
-  DIRECTION_PGUP = 8,
-  DIRECTION_PGDOWN = 9,
-  DIRECTION_CENTER = 10,
-} dt_lighttable_direction_t;
-
-=======
->>>>>>> 16e3c7ab
 static void switch_layout_to(dt_library_t *lib, int new_layout)
 {
   // some sanity check for the new layout
@@ -485,11 +463,8 @@
   lib->offset_x = 0;
   lib->offset_y = 0;
 
-<<<<<<< HEAD
-=======
   lib->thumbs_table = g_hash_table_new(g_int_hash, g_int_equal);
 
->>>>>>> 16e3c7ab
   /* setup collection listener and initialize main_query statement */
   dt_control_signal_connect(darktable.signals, DT_SIGNAL_COLLECTION_CHANGED,
                             G_CALLBACK(_view_lighttable_collection_listener_callback), (gpointer)self);
@@ -777,7 +752,6 @@
 
             // handle the selection from keyboard, shift + movement
             if (lib->key_jump_offset != 0 && lib->key_select)
-<<<<<<< HEAD
             {
               const int direction = (lib->key_jump_offset > 0) ? DIRECTION_RIGHT : DIRECTION_LEFT;
               if (lib->key_select_direction != direction)
@@ -798,28 +772,6 @@
 
             if(idx > -1 && idx < lib->collection_count && query_ids[idx])
             {
-=======
-            {
-              const int direction = (lib->key_jump_offset > 0) ? DIRECTION_RIGHT : DIRECTION_LEFT;
-              if (lib->key_select_direction != direction)
-              {
-                if(lib->key_select_direction != DIRECTION_NONE)
-                  dt_selection_toggle(darktable.selection, before_mouse_over_id);
-                lib->key_select_direction = direction;
-              }
-              int loop_count = abs(lib->key_jump_offset); // ex: from -10 to 1  // from 10 to 1
-              while (loop_count--)
-              {
-                // ex shift + down toggle selection on images_in_row images
-                const int to_toggle = idx+(-1*lib->key_jump_offset/abs(lib->key_jump_offset)*loop_count);
-                if (query_ids[to_toggle])
-                  dt_selection_toggle(darktable.selection, query_ids[to_toggle]);
-              }
-            }
-
-            if(idx > -1 && idx < lib->collection_count && query_ids[idx])
-            {
->>>>>>> 16e3c7ab
               // offset is valid..we know where to jump
               mouse_over_id = query_ids[idx];
 
@@ -859,12 +811,6 @@
           // this single image.
           dt_selection_select_single(darktable.selection, id);
         }
-<<<<<<< HEAD
-        if (id == mouse_over_id || lib->force_expose_all || id == before_last_exposed_id || id == initial_mouse_over_id)
-        {
-          if(!lib->force_expose_all && id == mouse_over_id) lib->last_exposed_id = id;
-          missing += dt_view_image_expose(
-=======
         if (id == mouse_over_id
             || lib->force_expose_all
             || id == before_last_exposed_id
@@ -873,7 +819,6 @@
         {
           if(!lib->force_expose_all && id == mouse_over_id) lib->last_exposed_id = id;
           const int thumb_missed = dt_view_image_expose(
->>>>>>> 16e3c7ab
             &(lib->image_over), id, cr, wd, iir == 1 ? height : ht, iir,
             pi == col && pj == row ? img_pointerx : -1,
             pi == col && pj == row ? img_pointery : -1, FALSE, FALSE);
@@ -1353,14 +1298,6 @@
         }
 
         cairo_save(cr);
-<<<<<<< HEAD
-        // if(zoom == 1) dt_image_prefetch(image, DT_IMAGE_MIPF);
-        if (id == mouse_over_id || lib->force_expose_all || id == before_last_exposed_id || id == initial_mouse_over_id)
-        {
-          if(!lib->force_expose_all && id == mouse_over_id) lib->last_exposed_id = id;
-          missing += dt_view_image_expose(&(lib->image_over), id, cr, wd, zoom == 1 ? height : ht, zoom,
-                                          img_pointerx, img_pointery, FALSE, FALSE);
-=======
 
         if (id == mouse_over_id
             || lib->force_expose_all
@@ -1379,7 +1316,6 @@
             g_hash_table_remove(lib->thumbs_table, (gpointer)&id);
 
           missing += thumb_missed;
->>>>>>> 16e3c7ab
         }
 
         cairo_restore(cr);
@@ -1652,15 +1588,11 @@
   if(missing_thumbnails)
     g_timeout_add(250, _expose_again, self);
   else
-<<<<<<< HEAD
-    lib->force_expose_all = FALSE;
-=======
   {
     // clear hash map of thumb to redisplay, we are done
     g_hash_table_remove_all(lib->thumbs_table);
     lib->force_expose_all = FALSE;
   }
->>>>>>> 16e3c7ab
 }
 
 static gboolean go_up_key_accel_callback(GtkAccelGroup *accel_group, GObject *acceleratable, guint keyval,
@@ -1669,11 +1601,7 @@
   const int layout = dt_conf_get_int("plugins/lighttable/layout");
   dt_view_t *self = (dt_view_t *)data;
   dt_library_t *lib = (dt_library_t *)self->data;
-<<<<<<< HEAD
-  if(layout == 1)
-=======
   if(layout == DT_LAYOUT_FILEMANAGER)
->>>>>>> 16e3c7ab
     move_view(lib, DIRECTION_TOP);
   else
     lib->offset = 0;
@@ -1687,11 +1615,7 @@
   const int layout = dt_conf_get_int("plugins/lighttable/layout");
   dt_view_t *self = (dt_view_t *)data;
   dt_library_t *lib = (dt_library_t *)self->data;
-<<<<<<< HEAD
-  if(layout == 1)
-=======
   if(layout == DT_LAYOUT_FILEMANAGER)
->>>>>>> 16e3c7ab
     move_view(lib, DIRECTION_BOTTOM);
   else
     lib->offset = 0x1fffffff;
@@ -2291,14 +2215,11 @@
   dt_control_accels_t *accels = &darktable.control->accels;
   dt_library_t *lib = (dt_library_t *)self->data;
 
-<<<<<<< HEAD
-=======
   // in zoomable lighttable mode always expose full when a key is pressed as the whole area is
   // adjusted each time a navigation key is used.
   if (lib->layout == DT_LAYOUT_ZOOMABLE)
     lib->force_expose_all = TRUE;
 
->>>>>>> 16e3c7ab
   if(lib->key_select && (key == GDK_KEY_Shift_L || key == GDK_KEY_Shift_R))
   {
     lib->key_select = 0;
@@ -2443,11 +2364,7 @@
 
   // key move left
   if((key == accels->lighttable_left.accel_key && state == accels->lighttable_left.accel_mods)
-<<<<<<< HEAD
-     || (key == accels->lighttable_left.accel_key && layout == 1 && zoom != 1))
-=======
      || (key == accels->lighttable_left.accel_key && layout == DT_LAYOUT_FILEMANAGER && zoom != 1))
->>>>>>> 16e3c7ab
   {
     if(lib->full_preview_id > -1)
       lib->track = -DT_LIBRARY_MAX_ZOOM;
@@ -2472,11 +2389,7 @@
 
   // key move right
   if((key == accels->lighttable_right.accel_key && state == accels->lighttable_right.accel_mods)
-<<<<<<< HEAD
-     || (key == accels->lighttable_right.accel_key && layout == 1 && zoom != 1))
-=======
      || (key == accels->lighttable_right.accel_key && layout == DT_LAYOUT_FILEMANAGER && zoom != 1))
->>>>>>> 16e3c7ab
   {
     if(lib->full_preview_id > -1)
       lib->track = +DT_LIBRARY_MAX_ZOOM;
@@ -2501,11 +2414,7 @@
 
   // key move up
   if((key == accels->lighttable_up.accel_key && state == accels->lighttable_up.accel_mods)
-<<<<<<< HEAD
-     || (key == accels->lighttable_up.accel_key && layout == 1 && zoom != 1))
-=======
      || (key == accels->lighttable_up.accel_key && layout == DT_LAYOUT_FILEMANAGER && zoom != 1))
->>>>>>> 16e3c7ab
   {
     if(lib->full_preview_id > -1)
       lib->track = -DT_LIBRARY_MAX_ZOOM;
@@ -2528,11 +2437,7 @@
 
   // key move donw
   if((key == accels->lighttable_down.accel_key && state == accels->lighttable_down.accel_mods)
-<<<<<<< HEAD
-     || (key == accels->lighttable_down.accel_key && layout == 1 && zoom != 1))
-=======
      || (key == accels->lighttable_down.accel_key && layout == DT_LAYOUT_FILEMANAGER && zoom != 1))
->>>>>>> 16e3c7ab
   {
     if(lib->full_preview_id > -1)
       lib->track = +DT_LIBRARY_MAX_ZOOM;
