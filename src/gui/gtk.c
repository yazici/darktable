--- conflicted
+++ resolved
@@ -1645,12 +1645,7 @@
   gtk_scrolled_window_set_placement(GTK_SCROLLED_WINDOW(widget),
                                     left ? GTK_CORNER_TOP_LEFT : GTK_CORNER_TOP_RIGHT);
   gtk_box_pack_start(GTK_BOX(container), widget, TRUE, TRUE, 0);
-<<<<<<< HEAD
-  gtk_scrolled_window_set_policy(GTK_SCROLLED_WINDOW(widget), GTK_POLICY_AUTOMATIC,
-                                 dt_conf_get_bool("panel_scrollbars_always_visible")?GTK_POLICY_ALWAYS:GTK_POLICY_AUTOMATIC);
-=======
   gtk_scrolled_window_set_policy(GTK_SCROLLED_WINDOW(widget), GTK_POLICY_AUTOMATIC, GTK_POLICY_AUTOMATIC);
->>>>>>> 06a11314
 
   g_signal_connect(G_OBJECT(gtk_scrolled_window_get_vadjustment(GTK_SCROLLED_WINDOW(widget))), "notify::lower",
                    G_CALLBACK(_ui_panel_size_changed), GINT_TO_POINTER(left ? 1 : 0));
