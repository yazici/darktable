--- conflicted
+++ resolved
@@ -788,17 +788,7 @@
   g_object_set_data(G_OBJECT (widget), "border", (gpointer)3);
   dt_gui_presets_init();
 
-<<<<<<< HEAD
-  widget = darktable.gui->widgets.center;
-=======
-  // color picker
-  for(int k = 0; k < 3; k++)
-    darktable.gui->picked_color_output_cs[k] =
-        darktable.gui->picked_color_output_cs_max[k] =
-        darktable.gui->picked_color_output_cs_min[k] = 0;
-
   widget = dt_ui_center(darktable.gui->ui);
->>>>>>> 07ccbfc9
   GTK_WIDGET_UNSET_FLAGS (widget, GTK_DOUBLE_BUFFERED);
   // GTK_WIDGET_SET_FLAGS (widget, GTK_DOUBLE_BUFFERED);
   GTK_WIDGET_SET_FLAGS   (widget, GTK_APP_PAINTABLE);
@@ -1123,103 +1113,6 @@
 }
 #endif
 
-<<<<<<< HEAD
-static void _gui_widget_redraw_callback(gpointer instance, GtkWidget *widget)
-{
-  g_return_if_fail(GTK_IS_WIDGET(widget) && gtk_widget_is_drawable(widget));
-  gtk_widget_queue_draw(widget);
-}
-
-void init_center(GtkWidget *container)
-{
-  GtkWidget* widget;
-
-  /* intiialize the center top panel */
-  _ui_init_panel_center_top(darktable.gui->ui, container);
-
-  // Adding the center drawing area
-  widget = gtk_drawing_area_new();
-  gtk_box_pack_start(GTK_BOX(container), widget, TRUE, TRUE, 0);
-  darktable.gui->widgets.center = widget;
-
-  /* connect widget into redraw signals */
-  dt_control_signal_connect(darktable.signals, DT_SIGNAL_CONTROL_REDRAW_ALL, G_CALLBACK(_gui_widget_redraw_callback), widget);
-  
-
-  // Configuring the drawing area
-  gtk_widget_set_size_request(widget, -1, 500);
-  gtk_widget_set_app_paintable(widget, TRUE);
-  gtk_widget_set_events(widget,
-                        GDK_POINTER_MOTION_MASK
-                        | GDK_POINTER_MOTION_HINT_MASK
-                        | GDK_BUTTON_PRESS_MASK
-                        | GDK_BUTTON_RELEASE_MASK
-                        | GDK_ENTER_NOTIFY_MASK
-                        | GDK_LEAVE_NOTIFY_MASK);
-  gtk_widget_set_can_focus(widget, TRUE);
-  gtk_widget_set_visible(widget, TRUE);
-
-
-  /* initialize the center bottom panel */
-  _ui_init_panel_center_bottom(darktable.gui->ui, container);
-
-}
-=======
-#if 0
-void init_colorpicker(GtkWidget *container)
-{
-  GtkWidget* widget;
-
-  // Creating the picker button
-  widget = dtgtk_togglebutton_new(dtgtk_cairo_paint_colorpicker,
-                                  CPF_STYLE_FLAT);
-  darktable.gui->widgets.colorpicker_button = widget;
-  g_signal_connect(G_OBJECT(widget), "toggled",
-                   G_CALLBACK(colorpicker_toggled), NULL);
-
-  gtk_box_pack_start(GTK_BOX(container), widget, TRUE, TRUE, 0);
-  gtk_widget_show(widget);
-
-  // Creating the colorpicker stat selection box
-  widget = gtk_combo_box_new_text();
-  gtk_combo_box_append_text(GTK_COMBO_BOX(widget), _("mean"));
-  gtk_combo_box_append_text(GTK_COMBO_BOX(widget), _("min"));
-  gtk_combo_box_append_text(GTK_COMBO_BOX(widget), _("max"));
-  darktable.gui->widgets.colorpicker_stat_combobox = widget;
-
-  gtk_combo_box_set_active(GTK_COMBO_BOX(widget),
-                           dt_conf_get_int("ui_last/colorpicker_mode"));
-  g_signal_connect(G_OBJECT(widget), "changed",
-                   G_CALLBACK(colorpicker_mean_changed), NULL);
-
-  gtk_box_pack_start(GTK_BOX(container), widget, TRUE, TRUE, 0);
-  gtk_widget_show(widget);
-
-  // Creating the colorpicker model selection box
-  widget = gtk_combo_box_new_text();
-  gtk_combo_box_append_text(GTK_COMBO_BOX(widget), _("rgb"));
-  gtk_combo_box_append_text(GTK_COMBO_BOX(widget), _("Lab"));
-  darktable.gui->widgets.colorpicker_model_combobox = widget;
-
-  gtk_combo_box_set_active(GTK_COMBO_BOX(widget),
-                           dt_conf_get_int("ui_last/colorpicker_model"));
-  g_signal_connect(G_OBJECT(widget), "changed",
-                   G_CALLBACK(colorpicker_model_changed), NULL);
-
-  gtk_box_pack_start(GTK_BOX(container), widget, TRUE, TRUE, 0);
-  gtk_widget_show(widget);
-
-  // Creating the colorpicker output label
-  widget = gtk_label_new(_("(---)"));
-  gtk_widget_show(widget);
-
-  darktable.gui->widgets.colorpicker_output_label = widget;
-  gtk_box_pack_start(GTK_BOX(container), widget, TRUE, TRUE, 0);
-}
-#endif
-
->>>>>>> 07ccbfc9
-
 /*
  * NEW UI API
  */
