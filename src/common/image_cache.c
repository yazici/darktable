/*
    This file is part of darktable,
    copyright (c) 2011 johannes hanika.

    darktable is free software: you can redistribute it and/or modify
    it under the terms of the GNU General Public License as published by
    the Free Software Foundation, either version 3 of the License, or
    (at your option) any later version.

    darktable is distributed in the hope that it will be useful,
    but WITHOUT ANY WARRANTY; without even the implied warranty of
    MERCHANTABILITY or FITNESS FOR A PARTICULAR PURPOSE.  See the
    GNU General Public License for more details.

    You should have received a copy of the GNU General Public License
    along with darktable.  If not, see <http://www.gnu.org/licenses/>.
*/

#include "common/darktable.h"
#include "common/debug.h"
#include "common/exif.h"
#include "common/image.h"
#include "common/image_cache.h"
#include "control/conf.h"
#include "develop/develop.h"

#include <sqlite3.h>

int32_t
dt_image_cache_allocate(void *data, const uint32_t key, int32_t *cost, void **buf)
{
  dt_image_cache_t *c = (dt_image_cache_t *)data;
  const uint32_t hash = key; // == image id
  const uint32_t slot = hash & c->cache.bucket_mask;
  *cost = sizeof(dt_image_t);

  dt_image_t *img = c->images + slot;
  // load stuff from db and store in cache:
  char *str;
  sqlite3_stmt *stmt;
  DT_DEBUG_SQLITE3_PREPARE_V2(dt_database_get(darktable.db), "select id, film_id, width, height, filename, maker, model, lens, exposure, aperture, iso, focal_length, datetime_taken, flags, crop, orientation, focus_distance, raw_parameters from images where id = ?1", -1, &stmt, NULL);
  DT_DEBUG_SQLITE3_BIND_INT(stmt, 1, key);
  if(sqlite3_step(stmt) == SQLITE_ROW)
  {
    img->id      = sqlite3_column_int(stmt, 0);
    img->film_id = sqlite3_column_int(stmt, 1);
    img->width   = sqlite3_column_int(stmt, 2);
    img->height  = sqlite3_column_int(stmt, 3);
    img->filename[0] = img->exif_maker[0] = img->exif_model[0] = img->exif_lens[0] =
        img->exif_datetime_taken[0] = '\0';
    str = (char *)sqlite3_column_text(stmt, 4);
    if(str) g_strlcpy(img->filename,   str, 512);
    str = (char *)sqlite3_column_text(stmt, 5);
    if(str) g_strlcpy(img->exif_maker, str, 32);
    str = (char *)sqlite3_column_text(stmt, 6);
    if(str) g_strlcpy(img->exif_model, str, 32);
    str = (char *)sqlite3_column_text(stmt, 7);
    if(str) g_strlcpy(img->exif_lens,  str, 52);
    img->exif_exposure = sqlite3_column_double(stmt, 8);
    img->exif_aperture = sqlite3_column_double(stmt, 9);
    img->exif_iso = sqlite3_column_double(stmt, 10);
    img->exif_focal_length = sqlite3_column_double(stmt, 11);
    str = (char *)sqlite3_column_text(stmt, 12);
    if(str) g_strlcpy(img->exif_datetime_taken, str, 20);
    img->flags = sqlite3_column_int(stmt, 13);
    img->exif_crop = sqlite3_column_double(stmt, 14);
    img->orientation = sqlite3_column_int(stmt, 15);
    img->exif_focus_distance = sqlite3_column_double(stmt,16);
    if(img->exif_focus_distance >= 0 && img->orientation >= 0) img->exif_inited = 1;
    uint32_t tmp = sqlite3_column_int(stmt, 17);
    memcpy(&img->legacy_flip, &tmp, sizeof(dt_image_raw_parameters_t));

    // buffer size?
    if(img->flags & DT_IMAGE_LDR)
      img->bpp = 4*sizeof(float);
    else if(img->flags & DT_IMAGE_HDR)
    {
      if(img->flags & DT_IMAGE_RAW)
        img->bpp = sizeof(float);
      else
        img->bpp = 4*sizeof(float);
    }
    else // raw
      img->bpp = sizeof(uint16_t);
  }
  else fprintf(stderr, "[image_cache_allocate] failed to open image from database: %s\n", sqlite3_errmsg(dt_database_get(darktable.db)));
  sqlite3_finalize(stmt);

  *buf = c->images + slot;
  return 0; // no write lock required, we inited it all right here.
}

void
dt_image_cache_deallocate(void *data, const uint32_t key, void *payload)
{
  // don't free. memory is only allocated once.
  dt_image_t *img = (dt_image_t *)payload;

  // but reset all the stuff. not strictly necessary, but experience tells
  // it might be best to make sure star ratings and such don't spill.
  //
  // note that no flushing to xmp takes place here, it is only done
  // when write_release is called.
  dt_image_init(img);
}

void
dt_image_cache_init(dt_image_cache_t *cache)
{
  // the image cache does no serialization.
  // (unsafe. data should be in db/xmp, not in any other additional cache,
  // also, it should be relatively fast to get the image_t structs from sql.)
  // TODO: actually an independent conf var?
  //       too large: dangerous and wasteful?
  //       can we get away with a fixed size?
  const uint32_t max_mem = 50*1024*1024;
  uint32_t num = (uint32_t)(1.5f*max_mem/sizeof(dt_image_t));
  dt_cache_init(&cache->cache, num, 16, 64, max_mem);
  dt_cache_set_allocate_callback(&cache->cache, &dt_image_cache_allocate,   cache);
  dt_cache_set_cleanup_callback (&cache->cache, &dt_image_cache_deallocate, cache);

  // might have been rounded to power of two:
  num = dt_cache_capacity(&cache->cache);
  cache->images = dt_alloc_align(64, sizeof(dt_image_t)*num);
  dt_print(DT_DEBUG_CACHE, "[image_cache] has %d entries\n", num);
  // initialize first image as empty data:
  dt_image_init(cache->images);
  for(uint32_t k=1;k<num;k++)
  {
    // optimized initialization (avoid accessing conf):
    memcpy(cache->images + k, cache->images, sizeof(dt_image_t));
  }
}

void
dt_image_cache_cleanup(dt_image_cache_t *cache)
{
  dt_cache_cleanup(&cache->cache);
  free(cache->images);
}

void dt_image_cache_print(dt_image_cache_t *cache)
{
  printf("[image cache] fill %.2f/%.2f MB (%.2f%%)\n", cache->cache.cost/(1024.0*1024.0),
      cache->cache.cost_quota/(1024.0*1024.0),
      (float)cache->cache.cost/(float)cache->cache.cost_quota);
}

const dt_image_t*
dt_image_cache_read_get(
    dt_image_cache_t *cache,
    const uint32_t imgid)
{
  if(imgid <= 0) return NULL;
  return (const dt_image_t *)dt_cache_read_get(&cache->cache, imgid);
}

const dt_image_t*
dt_image_cache_read_testget(
    dt_image_cache_t *cache,
    const uint32_t imgid)
{
<<<<<<< HEAD
  dt_image_cache_t *cache = darktable.image_cache;
  dt_pthread_mutex_lock(&(cache->mutex));

  int16_t pos = dt_image_cache_bsearch(id);

  if (pos < 0)
  {
    dt_pthread_mutex_unlock(&(cache->mutex));
    return;
  }

  // we going to assign -1 to id for this cache entry, so fix by_id sorting
  int32_t cache_line = cache->by_id[pos];
  memmove(cache->by_id+1,cache->by_id,pos*sizeof(int16_t));
  cache->by_id[0] = cache_line;

  if(!cache->line[cache_line].lock.write && !cache->line[cache_line].lock.users)
  {
    // clean out mipmaps
    dt_image_cleanup(&(cache->line[cache_line].image));
    // also clean up metadata etc.
    dt_image_init(&(cache->line[cache_line].image));
  }
  // if still locked, at least invalidate the data.
  {
    cache->line[cache_line].image.film_id = -1;
    cache->line[cache_line].image.group_id = -1;
    cache->line[cache_line].image.id = -1;

  }
  dt_pthread_mutex_unlock(&(cache->mutex));
=======
  if(imgid <= 0) return NULL;
  return (const dt_image_t *)dt_cache_read_testget(&cache->cache, imgid);
>>>>>>> fc8998b9
}

// drops the read lock on an image struct
void
dt_image_cache_read_release(
    dt_image_cache_t *cache,
    const dt_image_t *img)
{
<<<<<<< HEAD
  // printf("[image_cache_get_uninited] locking image %d %s\n", id, mode == 'w' ? "for writing" : "");
  dt_image_cache_t *cache = darktable.image_cache;
  dt_pthread_mutex_lock(&(cache->mutex));
#ifdef _DEBUG
  if(dt_image_cache_check_consistency(cache))
    fprintf(stderr, "[image_cache_get_uninited] cache is corrupted!\n");
#endif
  
  dt_image_t *ret = NULL;
  int16_t k = cache->lru;

  int16_t pos = dt_image_cache_bsearch(id);
  int32_t cache_line;

  if (pos >= 0)
  {
    cache_line = cache->by_id[pos];
  }
  else
  {
    // get least recently used image without lock and replace it:
    for(int i=0; i<cache->num_lines; i++)
    {
      if(cache->line[k].image.id == -1) break;
      if(cache->line[k].lock.write == 0 && cache->line[k].lock.users == 0)
      {
        // in case image buffers have not been released correctly, do it now:
        for(int i=0; i<DT_IMAGE_NONE; i++) cache->line[k].image.lock[i].users = cache->line[k].image.lock[i].write = 0;
        break;
      }
      k = cache->line[k].mru;
    }
    if(k == cache->num_lines)
    {
      fprintf(stderr, "[image_cache_get_uninited] all %d slots are in use!\n", cache->num_lines);
      dt_pthread_mutex_unlock(&(cache->mutex));
      return NULL;
    }
    cache_line = k;

    int16_t oldpos = 0;
    // find the old position of cacheline in the by_id index
    if (cache->line[cache_line].image.id < 0)
    {
      // can't use bsearch as we may have multiple -1 entries
      while (oldpos < cache->num_lines && cache->by_id[oldpos] != cache_line) oldpos++;
    }
    else
    {
      oldpos = dt_image_cache_bsearch(cache->line[cache_line].image.id);
    }

    if (oldpos < 0 || cache->by_id[oldpos] != cache_line)
    {
      // should never happen, unless cache is broken
      fprintf(stderr, "[image_cache_get_uninited] cache inconsistency found\n");
      dt_pthread_mutex_unlock(&(cache->mutex));
      return NULL;
    }

    // fix by_id sorting, this is faster then sorting everything again
    if (cache->line[cache->by_id[0]].image.id > id)
    {
      // if new id should be in the beginning
      memmove(cache->by_id+1,cache->by_id,oldpos*sizeof(int16_t));
      cache->by_id[0] = cache_line;
    }
    else if (cache->line[cache->by_id[cache->num_lines-1]].image.id < id)
    {
      // if new id should be in the end
      memmove(cache->by_id+oldpos,cache->by_id+oldpos+1,(cache->num_lines-oldpos-1)*sizeof(int16_t));
      cache->by_id[cache->num_lines-1] = cache_line;
    }
    else if (oldpos > 0 && cache->line[cache->by_id[oldpos-1]].image.id > id)
    {
      // if new id should be in the middle and before old position
      unsigned int min = 0, max = oldpos-1;
      unsigned int pos = max/2;
      while (pos != min)
      {
        if(cache->line[cache->by_id[pos]].image.id < id) min = pos;
        else max = pos;
        pos = (min + max)/2;
      }
      pos++;
      memmove(cache->by_id+pos+1,cache->by_id+pos,(oldpos-pos)*sizeof(int16_t));
      cache->by_id[pos] = cache_line;
    }
    else if (oldpos < cache->num_lines - 1 && cache->line[cache->by_id[oldpos+1]].image.id < id)
    {
      // if new id should be in the middle and after old position
      unsigned int min = oldpos+1, max = cache->num_lines-1;
      unsigned int pos = (min + max)/2;
      while (pos != min)
      {
        if(cache->line[cache->by_id[pos]].image.id < id) min = pos;
        else max = pos;
        pos = (min + max)/2;
      }
      memmove(cache->by_id+oldpos,cache->by_id+oldpos+1,(pos-oldpos)*sizeof(int16_t));
      cache->by_id[pos] = cache_line;
    }
    // otherwise do nothing, sorting is ok

    // data/sidecar is flushed at each change for data safety, so no need to write xmp here:
    dt_image_cache_flush_no_sidecars(&(cache->line[cache_line].image));
    dt_image_cleanup(&(cache->line[cache_line].image));
    dt_image_init(&(cache->line[cache_line].image));
    cache->line[cache_line].image.id = id;
    cache->line[cache_line].image.cacheline = cache_line;
    cache->line[cache_line].image.film_id = -1;
    cache->line[cache_line].image.group_id = -1;
  }

  if(cache->line[cache_line].lock.write)
  {
    ret = NULL;
  }
  else
  {
    // update lock
    cache->line[cache_line].lock.users++;
    if(mode == 'w') cache->line[cache_line].lock.write = 1;
    ret = &(cache->line[cache_line].image);
  }
  // update least recently used/most recently used linked list:
  // new top:
  if(cache->mru != cache_line)
  {
    // mru next pointer is end marker, but we are not already stored as cache->mru ???
    g_assert(cache->line[cache_line].mru != cache->num_lines);
    // fill gap:
    if(cache->line[cache_line].lru >= 0)
      cache->line[cache->line[cache_line].lru].mru = cache->line[cache_line].mru;
    cache->line[cache->line[cache_line].mru].lru = cache->line[cache_line].lru;

    if(cache->lru == cache_line) cache->lru = cache->line[cache_line].mru;
    cache->line[cache->mru].mru = cache_line;
    cache->line[cache_line].mru = cache->num_lines;
    cache->line[cache_line].lru = cache->mru;
    cache->mru = cache_line;
  }
#ifdef _DEBUG
  if(dt_image_cache_check_consistency(cache))
    fprintf(stderr, "[image_cache_get_uninited] cache is corrupted!\n");
#endif
  dt_pthread_mutex_unlock(&(cache->mutex));
  return ret;
=======
  if(!img || img->id <= 0) return;
  // just force the dt_image_t struct to make sure it has been locked before.
  dt_cache_read_release(&cache->cache, img->id);
>>>>>>> fc8998b9
}

// augments the already acquired read lock on an image to write the struct.
// blocks until all readers have stepped back from this image (all but one,
// which is assumed to be this thread)
dt_image_t*
dt_image_cache_write_get(
    dt_image_cache_t *cache,
    const dt_image_t *img)
{
  if(!img) return NULL;
  // just force the dt_image_t struct to make sure it has been locked for reading before.
  return (dt_image_t *)dt_cache_write_get(&cache->cache, img->id);
}


// drops the write priviledges on an image struct.
// this triggers a write-through to sql, and if the setting
// is present, also to xmp sidecar files (safe setting).
void
dt_image_cache_write_release(
    dt_image_cache_t *cache,
    dt_image_t *img,
    dt_image_cache_write_mode_t mode)
{
  if(img->id <= 0) return;
  sqlite3_stmt *stmt;
<<<<<<< HEAD
  DT_DEBUG_SQLITE3_PREPARE_V2(dt_database_get(darktable.db), "update images set width = ?1, height = ?2, maker = ?3, model = ?4, lens = ?5, exposure = ?6, aperture = ?7, iso = ?8, focal_length = ?9, focus_distance = ?10, film_id = ?11, datetime_taken = ?12, flags = ?13, output_width = ?14, output_height = ?15, crop = ?16, raw_parameters = ?17, raw_denoise_threshold = ?18, raw_auto_bright_threshold = ?19, raw_black = ?20, raw_maximum = ?21, orientation = ?22, group_id = ?23 where id = ?24", -1, &stmt, NULL);
=======
  DT_DEBUG_SQLITE3_PREPARE_V2(dt_database_get(darktable.db),
      "update images set width = ?1, height = ?2, maker = ?3, model = ?4, "
      "lens = ?5, exposure = ?6, aperture = ?7, iso = ?8, focal_length = ?9, "
      "focus_distance = ?10, film_id = ?11, datetime_taken = ?12, flags = ?13, "
      "crop = ?14, orientation = ?15, raw_parameters = ?16 where id = ?17", -1, &stmt, NULL);
>>>>>>> fc8998b9
  DT_DEBUG_SQLITE3_BIND_INT(stmt, 1, img->width);
  DT_DEBUG_SQLITE3_BIND_INT(stmt, 2, img->height);
  DT_DEBUG_SQLITE3_BIND_TEXT(stmt, 3, img->exif_maker, strlen(img->exif_maker), SQLITE_STATIC);
  DT_DEBUG_SQLITE3_BIND_TEXT(stmt, 4, img->exif_model, strlen(img->exif_model), SQLITE_STATIC);
  DT_DEBUG_SQLITE3_BIND_TEXT(stmt, 5, img->exif_lens,  strlen(img->exif_lens),  SQLITE_STATIC);
  DT_DEBUG_SQLITE3_BIND_DOUBLE(stmt, 6, img->exif_exposure);
  DT_DEBUG_SQLITE3_BIND_DOUBLE(stmt, 7, img->exif_aperture);
  DT_DEBUG_SQLITE3_BIND_DOUBLE(stmt, 8, img->exif_iso);
  DT_DEBUG_SQLITE3_BIND_DOUBLE(stmt, 9, img->exif_focal_length);
  DT_DEBUG_SQLITE3_BIND_DOUBLE(stmt, 10, img->exif_focus_distance);
  DT_DEBUG_SQLITE3_BIND_INT(stmt, 11, img->film_id);
  DT_DEBUG_SQLITE3_BIND_TEXT(stmt, 12, img->exif_datetime_taken, strlen(img->exif_datetime_taken), SQLITE_STATIC);
  DT_DEBUG_SQLITE3_BIND_INT(stmt, 13, img->flags);
<<<<<<< HEAD
  DT_DEBUG_SQLITE3_BIND_INT(stmt, 14, img->output_width);
  DT_DEBUG_SQLITE3_BIND_INT(stmt, 15, img->output_height);
  DT_DEBUG_SQLITE3_BIND_DOUBLE(stmt, 16, img->exif_crop);
  DT_DEBUG_SQLITE3_BIND_INT(stmt, 17, *(int32_t *)&(img->raw_params));
  DT_DEBUG_SQLITE3_BIND_DOUBLE(stmt, 18, img->raw_denoise_threshold);
  DT_DEBUG_SQLITE3_BIND_DOUBLE(stmt, 19, img->raw_auto_bright_threshold);
  DT_DEBUG_SQLITE3_BIND_DOUBLE(stmt, 20, img->black);
  DT_DEBUG_SQLITE3_BIND_DOUBLE(stmt, 21, img->maximum);
  DT_DEBUG_SQLITE3_BIND_INT(stmt, 22, img->orientation);
  DT_DEBUG_SQLITE3_BIND_INT(stmt, 23, img->group_id);
  DT_DEBUG_SQLITE3_BIND_INT(stmt, 24, img->id);
  rc = sqlite3_step(stmt);
  if (rc != SQLITE_DONE) fprintf(stderr, "[image_cache_flush] sqlite3 error %d\n", rc);
=======
  DT_DEBUG_SQLITE3_BIND_DOUBLE(stmt, 14, img->exif_crop);
  DT_DEBUG_SQLITE3_BIND_INT(stmt, 15, img->orientation);
  DT_DEBUG_SQLITE3_BIND_INT(stmt, 16, *(uint32_t*)(&img->legacy_flip));
  DT_DEBUG_SQLITE3_BIND_INT(stmt, 17, img->id);
  int rc = sqlite3_step(stmt);
  if (rc != SQLITE_DONE) fprintf(stderr, "[image_cache_write_release] sqlite3 error %d\n", rc);
>>>>>>> fc8998b9
  sqlite3_finalize(stmt);
  
  // TODO: make this work in relaxed mode, too.
  if(mode == DT_IMAGE_CACHE_SAFE)
  {
    // rest about sidecars:
    // also synch dttags file:
    dt_image_write_sidecar_file(img->id);
  }
  dt_cache_write_release(&cache->cache, img->id);
}


// remove the image from the cache
void
dt_image_cache_remove(
    dt_image_cache_t *cache,
    const uint32_t imgid)
{
  dt_cache_remove(&cache->cache, imgid);
}



// modelines: These editor modelines have been set for all relevant files by tools/update_modelines.sh
// vim: shiftwidth=2 expandtab tabstop=2 cindent
// kate: tab-indents: off; indent-width 2; replace-tabs on; indent-mode cstyle; remove-trailing-space on;<|MERGE_RESOLUTION|>--- conflicted
+++ resolved
@@ -38,36 +38,37 @@
   // load stuff from db and store in cache:
   char *str;
   sqlite3_stmt *stmt;
-  DT_DEBUG_SQLITE3_PREPARE_V2(dt_database_get(darktable.db), "select id, film_id, width, height, filename, maker, model, lens, exposure, aperture, iso, focal_length, datetime_taken, flags, crop, orientation, focus_distance, raw_parameters from images where id = ?1", -1, &stmt, NULL);
+  DT_DEBUG_SQLITE3_PREPARE_V2(dt_database_get(darktable.db), "select id, group_id, film_id, width, height, filename, maker, model, lens, exposure, aperture, iso, focal_length, datetime_taken, flags, crop, orientation, focus_distance, raw_parameters from images where id = ?1", -1, &stmt, NULL);
   DT_DEBUG_SQLITE3_BIND_INT(stmt, 1, key);
   if(sqlite3_step(stmt) == SQLITE_ROW)
   {
     img->id      = sqlite3_column_int(stmt, 0);
-    img->film_id = sqlite3_column_int(stmt, 1);
-    img->width   = sqlite3_column_int(stmt, 2);
-    img->height  = sqlite3_column_int(stmt, 3);
+    img->group_id = sqlite3_column_int(stmt, 1);
+    img->film_id = sqlite3_column_int(stmt, 2);
+    img->width   = sqlite3_column_int(stmt, 3);
+    img->height  = sqlite3_column_int(stmt, 4);
     img->filename[0] = img->exif_maker[0] = img->exif_model[0] = img->exif_lens[0] =
         img->exif_datetime_taken[0] = '\0';
-    str = (char *)sqlite3_column_text(stmt, 4);
+    str = (char *)sqlite3_column_text(stmt, 5);
     if(str) g_strlcpy(img->filename,   str, 512);
-    str = (char *)sqlite3_column_text(stmt, 5);
+    str = (char *)sqlite3_column_text(stmt, 6);
     if(str) g_strlcpy(img->exif_maker, str, 32);
-    str = (char *)sqlite3_column_text(stmt, 6);
+    str = (char *)sqlite3_column_text(stmt, 7);
     if(str) g_strlcpy(img->exif_model, str, 32);
-    str = (char *)sqlite3_column_text(stmt, 7);
+    str = (char *)sqlite3_column_text(stmt, 8);
     if(str) g_strlcpy(img->exif_lens,  str, 52);
-    img->exif_exposure = sqlite3_column_double(stmt, 8);
-    img->exif_aperture = sqlite3_column_double(stmt, 9);
-    img->exif_iso = sqlite3_column_double(stmt, 10);
-    img->exif_focal_length = sqlite3_column_double(stmt, 11);
-    str = (char *)sqlite3_column_text(stmt, 12);
+    img->exif_exposure = sqlite3_column_double(stmt, 9);
+    img->exif_aperture = sqlite3_column_double(stmt, 10);
+    img->exif_iso = sqlite3_column_double(stmt, 11);
+    img->exif_focal_length = sqlite3_column_double(stmt, 12);
+    str = (char *)sqlite3_column_text(stmt, 13);
     if(str) g_strlcpy(img->exif_datetime_taken, str, 20);
-    img->flags = sqlite3_column_int(stmt, 13);
-    img->exif_crop = sqlite3_column_double(stmt, 14);
-    img->orientation = sqlite3_column_int(stmt, 15);
-    img->exif_focus_distance = sqlite3_column_double(stmt,16);
+    img->flags = sqlite3_column_int(stmt, 14);
+    img->exif_crop = sqlite3_column_double(stmt, 15);
+    img->orientation = sqlite3_column_int(stmt, 16);
+    img->exif_focus_distance = sqlite3_column_double(stmt,17);
     if(img->exif_focus_distance >= 0 && img->orientation >= 0) img->exif_inited = 1;
-    uint32_t tmp = sqlite3_column_int(stmt, 17);
+    uint32_t tmp = sqlite3_column_int(stmt, 18);
     memcpy(&img->legacy_flip, &tmp, sizeof(dt_image_raw_parameters_t));
 
     // buffer size?
@@ -160,42 +161,8 @@
     dt_image_cache_t *cache,
     const uint32_t imgid)
 {
-<<<<<<< HEAD
-  dt_image_cache_t *cache = darktable.image_cache;
-  dt_pthread_mutex_lock(&(cache->mutex));
-
-  int16_t pos = dt_image_cache_bsearch(id);
-
-  if (pos < 0)
-  {
-    dt_pthread_mutex_unlock(&(cache->mutex));
-    return;
-  }
-
-  // we going to assign -1 to id for this cache entry, so fix by_id sorting
-  int32_t cache_line = cache->by_id[pos];
-  memmove(cache->by_id+1,cache->by_id,pos*sizeof(int16_t));
-  cache->by_id[0] = cache_line;
-
-  if(!cache->line[cache_line].lock.write && !cache->line[cache_line].lock.users)
-  {
-    // clean out mipmaps
-    dt_image_cleanup(&(cache->line[cache_line].image));
-    // also clean up metadata etc.
-    dt_image_init(&(cache->line[cache_line].image));
-  }
-  // if still locked, at least invalidate the data.
-  {
-    cache->line[cache_line].image.film_id = -1;
-    cache->line[cache_line].image.group_id = -1;
-    cache->line[cache_line].image.id = -1;
-
-  }
-  dt_pthread_mutex_unlock(&(cache->mutex));
-=======
   if(imgid <= 0) return NULL;
   return (const dt_image_t *)dt_cache_read_testget(&cache->cache, imgid);
->>>>>>> fc8998b9
 }
 
 // drops the read lock on an image struct
@@ -204,160 +171,9 @@
     dt_image_cache_t *cache,
     const dt_image_t *img)
 {
-<<<<<<< HEAD
-  // printf("[image_cache_get_uninited] locking image %d %s\n", id, mode == 'w' ? "for writing" : "");
-  dt_image_cache_t *cache = darktable.image_cache;
-  dt_pthread_mutex_lock(&(cache->mutex));
-#ifdef _DEBUG
-  if(dt_image_cache_check_consistency(cache))
-    fprintf(stderr, "[image_cache_get_uninited] cache is corrupted!\n");
-#endif
-  
-  dt_image_t *ret = NULL;
-  int16_t k = cache->lru;
-
-  int16_t pos = dt_image_cache_bsearch(id);
-  int32_t cache_line;
-
-  if (pos >= 0)
-  {
-    cache_line = cache->by_id[pos];
-  }
-  else
-  {
-    // get least recently used image without lock and replace it:
-    for(int i=0; i<cache->num_lines; i++)
-    {
-      if(cache->line[k].image.id == -1) break;
-      if(cache->line[k].lock.write == 0 && cache->line[k].lock.users == 0)
-      {
-        // in case image buffers have not been released correctly, do it now:
-        for(int i=0; i<DT_IMAGE_NONE; i++) cache->line[k].image.lock[i].users = cache->line[k].image.lock[i].write = 0;
-        break;
-      }
-      k = cache->line[k].mru;
-    }
-    if(k == cache->num_lines)
-    {
-      fprintf(stderr, "[image_cache_get_uninited] all %d slots are in use!\n", cache->num_lines);
-      dt_pthread_mutex_unlock(&(cache->mutex));
-      return NULL;
-    }
-    cache_line = k;
-
-    int16_t oldpos = 0;
-    // find the old position of cacheline in the by_id index
-    if (cache->line[cache_line].image.id < 0)
-    {
-      // can't use bsearch as we may have multiple -1 entries
-      while (oldpos < cache->num_lines && cache->by_id[oldpos] != cache_line) oldpos++;
-    }
-    else
-    {
-      oldpos = dt_image_cache_bsearch(cache->line[cache_line].image.id);
-    }
-
-    if (oldpos < 0 || cache->by_id[oldpos] != cache_line)
-    {
-      // should never happen, unless cache is broken
-      fprintf(stderr, "[image_cache_get_uninited] cache inconsistency found\n");
-      dt_pthread_mutex_unlock(&(cache->mutex));
-      return NULL;
-    }
-
-    // fix by_id sorting, this is faster then sorting everything again
-    if (cache->line[cache->by_id[0]].image.id > id)
-    {
-      // if new id should be in the beginning
-      memmove(cache->by_id+1,cache->by_id,oldpos*sizeof(int16_t));
-      cache->by_id[0] = cache_line;
-    }
-    else if (cache->line[cache->by_id[cache->num_lines-1]].image.id < id)
-    {
-      // if new id should be in the end
-      memmove(cache->by_id+oldpos,cache->by_id+oldpos+1,(cache->num_lines-oldpos-1)*sizeof(int16_t));
-      cache->by_id[cache->num_lines-1] = cache_line;
-    }
-    else if (oldpos > 0 && cache->line[cache->by_id[oldpos-1]].image.id > id)
-    {
-      // if new id should be in the middle and before old position
-      unsigned int min = 0, max = oldpos-1;
-      unsigned int pos = max/2;
-      while (pos != min)
-      {
-        if(cache->line[cache->by_id[pos]].image.id < id) min = pos;
-        else max = pos;
-        pos = (min + max)/2;
-      }
-      pos++;
-      memmove(cache->by_id+pos+1,cache->by_id+pos,(oldpos-pos)*sizeof(int16_t));
-      cache->by_id[pos] = cache_line;
-    }
-    else if (oldpos < cache->num_lines - 1 && cache->line[cache->by_id[oldpos+1]].image.id < id)
-    {
-      // if new id should be in the middle and after old position
-      unsigned int min = oldpos+1, max = cache->num_lines-1;
-      unsigned int pos = (min + max)/2;
-      while (pos != min)
-      {
-        if(cache->line[cache->by_id[pos]].image.id < id) min = pos;
-        else max = pos;
-        pos = (min + max)/2;
-      }
-      memmove(cache->by_id+oldpos,cache->by_id+oldpos+1,(pos-oldpos)*sizeof(int16_t));
-      cache->by_id[pos] = cache_line;
-    }
-    // otherwise do nothing, sorting is ok
-
-    // data/sidecar is flushed at each change for data safety, so no need to write xmp here:
-    dt_image_cache_flush_no_sidecars(&(cache->line[cache_line].image));
-    dt_image_cleanup(&(cache->line[cache_line].image));
-    dt_image_init(&(cache->line[cache_line].image));
-    cache->line[cache_line].image.id = id;
-    cache->line[cache_line].image.cacheline = cache_line;
-    cache->line[cache_line].image.film_id = -1;
-    cache->line[cache_line].image.group_id = -1;
-  }
-
-  if(cache->line[cache_line].lock.write)
-  {
-    ret = NULL;
-  }
-  else
-  {
-    // update lock
-    cache->line[cache_line].lock.users++;
-    if(mode == 'w') cache->line[cache_line].lock.write = 1;
-    ret = &(cache->line[cache_line].image);
-  }
-  // update least recently used/most recently used linked list:
-  // new top:
-  if(cache->mru != cache_line)
-  {
-    // mru next pointer is end marker, but we are not already stored as cache->mru ???
-    g_assert(cache->line[cache_line].mru != cache->num_lines);
-    // fill gap:
-    if(cache->line[cache_line].lru >= 0)
-      cache->line[cache->line[cache_line].lru].mru = cache->line[cache_line].mru;
-    cache->line[cache->line[cache_line].mru].lru = cache->line[cache_line].lru;
-
-    if(cache->lru == cache_line) cache->lru = cache->line[cache_line].mru;
-    cache->line[cache->mru].mru = cache_line;
-    cache->line[cache_line].mru = cache->num_lines;
-    cache->line[cache_line].lru = cache->mru;
-    cache->mru = cache_line;
-  }
-#ifdef _DEBUG
-  if(dt_image_cache_check_consistency(cache))
-    fprintf(stderr, "[image_cache_get_uninited] cache is corrupted!\n");
-#endif
-  dt_pthread_mutex_unlock(&(cache->mutex));
-  return ret;
-=======
   if(!img || img->id <= 0) return;
   // just force the dt_image_t struct to make sure it has been locked before.
   dt_cache_read_release(&cache->cache, img->id);
->>>>>>> fc8998b9
 }
 
 // augments the already acquired read lock on an image to write the struct.
@@ -385,15 +201,11 @@
 {
   if(img->id <= 0) return;
   sqlite3_stmt *stmt;
-<<<<<<< HEAD
-  DT_DEBUG_SQLITE3_PREPARE_V2(dt_database_get(darktable.db), "update images set width = ?1, height = ?2, maker = ?3, model = ?4, lens = ?5, exposure = ?6, aperture = ?7, iso = ?8, focal_length = ?9, focus_distance = ?10, film_id = ?11, datetime_taken = ?12, flags = ?13, output_width = ?14, output_height = ?15, crop = ?16, raw_parameters = ?17, raw_denoise_threshold = ?18, raw_auto_bright_threshold = ?19, raw_black = ?20, raw_maximum = ?21, orientation = ?22, group_id = ?23 where id = ?24", -1, &stmt, NULL);
-=======
   DT_DEBUG_SQLITE3_PREPARE_V2(dt_database_get(darktable.db),
       "update images set width = ?1, height = ?2, maker = ?3, model = ?4, "
       "lens = ?5, exposure = ?6, aperture = ?7, iso = ?8, focal_length = ?9, "
       "focus_distance = ?10, film_id = ?11, datetime_taken = ?12, flags = ?13, "
-      "crop = ?14, orientation = ?15, raw_parameters = ?16 where id = ?17", -1, &stmt, NULL);
->>>>>>> fc8998b9
+      "crop = ?14, orientation = ?15, raw_parameters = ?16, group_id = ?17 where id = ?18", -1, &stmt, NULL);
   DT_DEBUG_SQLITE3_BIND_INT(stmt, 1, img->width);
   DT_DEBUG_SQLITE3_BIND_INT(stmt, 2, img->height);
   DT_DEBUG_SQLITE3_BIND_TEXT(stmt, 3, img->exif_maker, strlen(img->exif_maker), SQLITE_STATIC);
@@ -407,30 +219,15 @@
   DT_DEBUG_SQLITE3_BIND_INT(stmt, 11, img->film_id);
   DT_DEBUG_SQLITE3_BIND_TEXT(stmt, 12, img->exif_datetime_taken, strlen(img->exif_datetime_taken), SQLITE_STATIC);
   DT_DEBUG_SQLITE3_BIND_INT(stmt, 13, img->flags);
-<<<<<<< HEAD
-  DT_DEBUG_SQLITE3_BIND_INT(stmt, 14, img->output_width);
-  DT_DEBUG_SQLITE3_BIND_INT(stmt, 15, img->output_height);
-  DT_DEBUG_SQLITE3_BIND_DOUBLE(stmt, 16, img->exif_crop);
-  DT_DEBUG_SQLITE3_BIND_INT(stmt, 17, *(int32_t *)&(img->raw_params));
-  DT_DEBUG_SQLITE3_BIND_DOUBLE(stmt, 18, img->raw_denoise_threshold);
-  DT_DEBUG_SQLITE3_BIND_DOUBLE(stmt, 19, img->raw_auto_bright_threshold);
-  DT_DEBUG_SQLITE3_BIND_DOUBLE(stmt, 20, img->black);
-  DT_DEBUG_SQLITE3_BIND_DOUBLE(stmt, 21, img->maximum);
-  DT_DEBUG_SQLITE3_BIND_INT(stmt, 22, img->orientation);
-  DT_DEBUG_SQLITE3_BIND_INT(stmt, 23, img->group_id);
-  DT_DEBUG_SQLITE3_BIND_INT(stmt, 24, img->id);
-  rc = sqlite3_step(stmt);
-  if (rc != SQLITE_DONE) fprintf(stderr, "[image_cache_flush] sqlite3 error %d\n", rc);
-=======
   DT_DEBUG_SQLITE3_BIND_DOUBLE(stmt, 14, img->exif_crop);
   DT_DEBUG_SQLITE3_BIND_INT(stmt, 15, img->orientation);
   DT_DEBUG_SQLITE3_BIND_INT(stmt, 16, *(uint32_t*)(&img->legacy_flip));
-  DT_DEBUG_SQLITE3_BIND_INT(stmt, 17, img->id);
+  DT_DEBUG_SQLITE3_BIND_INT(stmt, 17, img->group_id);
+  DT_DEBUG_SQLITE3_BIND_INT(stmt, 18, img->id);
   int rc = sqlite3_step(stmt);
   if (rc != SQLITE_DONE) fprintf(stderr, "[image_cache_write_release] sqlite3 error %d\n", rc);
->>>>>>> fc8998b9
   sqlite3_finalize(stmt);
-  
+
   // TODO: make this work in relaxed mode, too.
   if(mode == DT_IMAGE_CACHE_SAFE)
   {
