--- conflicted
+++ resolved
@@ -75,14 +75,11 @@
 void dtgtk_cairo_paint_label(cairo_t *cr,gint x,gint y,gint w,gint h,gint flags);
 /** paint a color picker icon */
 void dtgtk_cairo_paint_colorpicker(cairo_t *cr,gint x,gint y,gint w,gint h,gint flags);
-<<<<<<< HEAD
 /** paint alignment icon */
 void dtgtk_cairo_paint_alignment(cairo_t *cr,gint x,gint y,gint w,gint h,gint flags);
 /** paint styles icon */
 void dtgtk_cairo_paint_styles(cairo_t *cr,gint x,gint y,gint w,gint h,gint flags);
-=======
 /** paint the preferences wheel. */
 void dtgtk_cairo_paint_preferences(cairo_t *cr,gint x,gint y,gint w,gint h,gint flags);
->>>>>>> 04f78888
 
 #endif