/*
    This file is part of darktable,
    copyright (c) 2010--2011 Henrik Andersson.

    darktable is free software: you can redistribute it and/or modify
    it under the terms of the GNU General Public License as published by
    the Free Software Foundation, either version 3 of the License, or
    (at your option) any later version.

    darktable is distributed in the hope that it will be useful,
    but WITHOUT ANY WARRANTY; without even the implied warranty of
    MERCHANTABILITY or FITNESS FOR A PARTICULAR PURPOSE.  See the
    GNU General Public License for more details.

    You should have received a copy of the GNU General Public License
    along with darktable.  If not, see <http://www.gnu.org/licenses/>.
*/
#ifndef DTGTK_PAINT_H
#define DTGTK_PAINT_H

#include <gtk/gtk.h>
#include <cairo.h>

#define CPF_USER_DATA 0x1000

typedef enum dtgtk_cairo_paint_flags_t
{
  CPF_NONE=0,
  CPF_DIRECTION_UP=1,
  CPF_DIRECTION_DOWN=2,
  CPF_DIRECTION_LEFT=4,
  CPF_DIRECTION_RIGHT=8,
  CPF_ACTIVE=16,
  CPF_PRELIGHT=32,
  CPF_IGNORE_FG_STATE=64,	    // Ignore state when setting foregroundcolor
  CPF_BG_TRANSPARENT=128,     // transparent background
  CPF_STYLE_FLAT=256,         // flat style widget
  CPF_STYLE_BOX=512,          // boxed style widget
  CPF_DO_NOT_USE_BORDER=1024, // do not paint inner border
  CPF_SPECIAL_FLAG=2048
}
dtgtk_cairo_paint_flags_t;


typedef void (*DTGTKCairoPaintIconFunc)(cairo_t *cr,gint x,gint y,gint w,gint h,gint flags);

/** Paint a triangle left/right/up/down */
void dtgtk_cairo_paint_triangle(cairo_t *cr, gint x,int y,gint w,gint h, gint flags);
/** Paint a solid triangle left/right/up/down */
void dtgtk_cairo_paint_solid_triangle(cairo_t *cr, gint x,int y,gint w,gint h, gint flags);
/** Paint a arrow left or right */
void dtgtk_cairo_paint_arrow(cairo_t *cr,gint x,gint y,gint w,gint h,gint flags);
/** Paint a solid arrow left/right/up/down */
void dtgtk_cairo_paint_solid_arrow(cairo_t *cr, gint x,int y,gint w,gint h, gint flags);
/** Paint a store icon */
void dtgtk_cairo_paint_store(cairo_t *cr,gint x,gint y,gint w,gint h,gint flags);
/** Paint a reset icon */
void dtgtk_cairo_paint_reset(cairo_t *cr,gint x,gint y,gint w,gint h,gint flags);
/** Paint a reset icon */
void dtgtk_cairo_paint_presets(cairo_t *cr,gint x,gint y,gint w,gint h,gint flags);
/** Paint a flip icon */
void dtgtk_cairo_paint_flip(cairo_t *cr,gint x,gint y,gint w,gint h,gint flags);
/** Paint a switch icon */
void dtgtk_cairo_paint_switch(cairo_t *cr,gint x,gint y,gint w,gint h,gint flags);
/** Paint a color rect icon */
void dtgtk_cairo_paint_color(cairo_t *cr,gint x,gint y,gint w,gint h,gint flags);
/** Paint a eye icon */
void dtgtk_cairo_paint_eye(cairo_t *cr,gint x,gint y,gint w,gint h,gint flags);
/** Paint a timer icon */
void dtgtk_cairo_paint_timer(cairo_t *cr,gint x,gint y,gint w,gint h,gint flags);
/** Paint a filmstrip icon */
void dtgtk_cairo_paint_filmstrip(cairo_t *cr,gint x,gint y,gint w,gint h,gint flags);
/** Paint a directory icon */
void dtgtk_cairo_paint_directory(cairo_t *cr,gint x,gint y,gint w,gint h,gint flags);
/** Paint a refresh/reload icon */
void dtgtk_cairo_paint_refresh(cairo_t *cr,gint x,gint y,gint w,gint h,gint flags);
/** Paint a cancel X icon */
void dtgtk_cairo_paint_cancel(cairo_t *cr,gint x,gint y,gint w,gint h,gint flags);
/** paint two boxes indicating portrait/landscape flip */
void dtgtk_cairo_paint_aspectflip(cairo_t *cr,gint x,gint y,gint w,gint h,gint flags);
/** Paint a color label icon */
void dtgtk_cairo_paint_label(cairo_t *cr,gint x,gint y,gint w,gint h,gint flags);
/** paint a color picker icon - a pipette for bigger buttons */
void dtgtk_cairo_paint_colorpicker(cairo_t *cr,gint x,gint y,gint w,gint h,gint flags);
/** paint alignment icon */
void dtgtk_cairo_paint_alignment(cairo_t *cr,gint x,gint y,gint w,gint h,gint flags);
/** paint styles icon */
void dtgtk_cairo_paint_styles(cairo_t *cr,gint x,gint y,gint w,gint h,gint flags);
/** paint the preferences wheel. */
void dtgtk_cairo_paint_preferences(cairo_t *cr,gint x,gint y,gint w,gint h,gint flags);
/** paint and */
void dtgtk_cairo_paint_and(cairo_t *cr,gint x,gint y,gint w,gint h,gint flags);
/** paint or */
void dtgtk_cairo_paint_or(cairo_t *cr,gint x,gint y,gint w,gint h,gint flags);
/** paint and not */
void dtgtk_cairo_paint_andnot(cairo_t *cr,gint x,gint y,gint w,gint h,gint flags);
/** paint dropdown arrow */
void dtgtk_cairo_paint_dropdown(cairo_t *cr,gint x,gint y,gint w,gint h,gint flags);
/** paint bracket capture */
void dtgtk_cairo_paint_bracket(cairo_t *cr,gint x,gint y,gint w,gint h,gint flags);
/** paint lock icon */
<<<<<<< HEAD
void dtgtk_cairo_paint_lock(cairo_t *cr, gint x, gint y, gint w, gint h, gint flags);
/** paint check mark icon */
void dtgtk_cairo_paint_check_mark(cairo_t *cr, gint x, gint y, gint w, gint h, gint flags);
/** paint a over/under exposure icon */
void dtgtk_cairo_paint_overexposed(cairo_t *cr, gint x, gint y, gint w, gint h, gint flags);

/** paint active modulgroup icon */
void dtgtk_cairo_paint_modulegroup_active(cairo_t *cr, gint x, gint y, gint w, gint h, gint flags);
/** paint favorites modulgroup icon */
void dtgtk_cairo_paint_modulegroup_favorites(cairo_t *cr, gint x, gint y, gint w, gint h, gint flags);
/** paint basic modulgroup icon */
void dtgtk_cairo_paint_modulegroup_basic(cairo_t *cr, gint x, gint y, gint w, gint h, gint flags);
/** paint tone modulgroup icon */
void dtgtk_cairo_paint_modulegroup_tone(cairo_t *cr, gint x, gint y, gint w, gint h, gint flags);
/** paint color modulgroup icon */
void dtgtk_cairo_paint_modulegroup_color(cairo_t *cr, gint x, gint y, gint w, gint h, gint flags);
/** paint correct modulgroup icon */
void dtgtk_cairo_paint_modulegroup_correct(cairo_t *cr, gint x, gint y, gint w, gint h, gint flags);
/** paint effect modulgroup icon */
void dtgtk_cairo_paint_modulegroup_effect(cairo_t *cr, gint x, gint y, gint w, gint h, gint flags);

#endif

// kate: tab-indents: off; indent-width 2; replace-tabs on; indent-mode cstyle; remove-trailing-space on;
=======
void dtgtk_cairo_paint_lock(cairo_t *cr, gint x, gint y, gint w, gint h,
                            gint flags);
/** paint detach panel icon */
void dtgtk_cairo_paint_detach_panel(cairo_t *cr, gint x, gint y, gint w, gint h,
                                    gint flags);
/** paint attach panel icon */
void dtgtk_cairo_paint_attach_panel(cairo_t *cr, gint x, gint y, gint w, gint h,
                                    gint flags);

#endif
>>>>>>> f9a8337e
<|MERGE_RESOLUTION|>--- conflicted
+++ resolved
@@ -99,7 +99,6 @@
 /** paint bracket capture */
 void dtgtk_cairo_paint_bracket(cairo_t *cr,gint x,gint y,gint w,gint h,gint flags);
 /** paint lock icon */
-<<<<<<< HEAD
 void dtgtk_cairo_paint_lock(cairo_t *cr, gint x, gint y, gint w, gint h, gint flags);
 /** paint check mark icon */
 void dtgtk_cairo_paint_check_mark(cairo_t *cr, gint x, gint y, gint w, gint h, gint flags);
@@ -121,18 +120,11 @@
 /** paint effect modulgroup icon */
 void dtgtk_cairo_paint_modulegroup_effect(cairo_t *cr, gint x, gint y, gint w, gint h, gint flags);
 
+/** paint detach panel icon */
+void dtgtk_cairo_paint_detach_panel(cairo_t *cr, gint x, gint y, gint w, gint h, gint flags);
+/** paint attach panel icon */
+void dtgtk_cairo_paint_attach_panel(cairo_t *cr, gint x, gint y, gint w, gint h, gint flags);
+
 #endif
 
-// kate: tab-indents: off; indent-width 2; replace-tabs on; indent-mode cstyle; remove-trailing-space on;
-=======
-void dtgtk_cairo_paint_lock(cairo_t *cr, gint x, gint y, gint w, gint h,
-                            gint flags);
-/** paint detach panel icon */
-void dtgtk_cairo_paint_detach_panel(cairo_t *cr, gint x, gint y, gint w, gint h,
-                                    gint flags);
-/** paint attach panel icon */
-void dtgtk_cairo_paint_attach_panel(cairo_t *cr, gint x, gint y, gint w, gint h,
-                                    gint flags);
-
-#endif
->>>>>>> f9a8337e
+// kate: tab-indents: off; indent-width 2; replace-tabs on; indent-mode cstyle; remove-trailing-space on;