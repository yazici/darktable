/*
    This file is part of darktable,
    copyright (c) 2009--2012 johannes hanika.
    copyright (c) 2011 Henrik Andersson.
    copyright (c) 2012--2013 Ulrich Pegelow

    darktable is free software: you can redistribute it and/or modify
    it under the terms of the GNU General Public License as published by
    the Free Software Foundation, either version 3 of the License, or
    (at your option) any later version.

    darktable is distributed in the hope that it will be useful,
    but WITHOUT ANY WARRANTY; without even the implied warranty of
    MERCHANTABILITY or FITNESS FOR A PARTICULAR PURPOSE.  See the
    GNU General Public License for more details.

    You should have received a copy of the GNU General Public License
    along with darktable.  If not, see <http://www.gnu.org/licenses/>.
*/
#include "bauhaus/bauhaus.h"
#include "common/debug.h"
#include "common/dtpthread.h"
#include "common/opencl.h"
#include "control/control.h"
#include "develop/blend.h"
#include "develop/develop.h"
#include "develop/imageop.h"
#include "develop/masks.h"
#include "develop/tiling.h"
#include "dtgtk/button.h"
#include "dtgtk/gradientslider.h"
#include "gui/accelerators.h"
#include "gui/gtk.h"
#include "gui/presets.h"

#include <assert.h>
#include <gmodule.h>
#include <math.h>
#include <stdlib.h>
#include <string.h>
#include <strings.h>

#define CLAMP_RANGE(x, y, z) (CLAMP(x, y, z))
#define NEUTRAL_GRAY 0.5

typedef enum _iop_gui_blendif_channel_t
{
  ch_L = 0,
  ch_a = 1,
  ch_b = 2,
  ch_gray = 0,
  ch_red = 1,
  ch_green = 2,
  ch_blue = 3,
  ch_max = 4
} _iop_gui_blendif_channel_t;



static const dt_iop_gui_blendif_colorstop_t _gradient_L[]
    = { { 0.0f, { 0, 0, 0, 1.0 } },
        { 0.5f, { NEUTRAL_GRAY / 2, NEUTRAL_GRAY / 2, NEUTRAL_GRAY / 2, 1.0 } },
        { 1.0f, { NEUTRAL_GRAY, NEUTRAL_GRAY, NEUTRAL_GRAY, 1.0 } } };

static const dt_iop_gui_blendif_colorstop_t _gradient_a[]
    = { { 0.0f, { 0, 0.34 * NEUTRAL_GRAY * 2, 0.27 * NEUTRAL_GRAY * 2, 1.0 } },
        { 0.5f, { NEUTRAL_GRAY, NEUTRAL_GRAY, NEUTRAL_GRAY, 1.0 } },
        { 1.0f, { 0.53 * NEUTRAL_GRAY * 2, 0.08 * NEUTRAL_GRAY * 2, 0.28 * NEUTRAL_GRAY * 2, 1.0 } } };

static const dt_iop_gui_blendif_colorstop_t _gradient_b[]
    = { { 0.0f, { 0, 0.27 * NEUTRAL_GRAY * 2, 0.58 * NEUTRAL_GRAY * 2, 1.0 } },
        { 0.5f, { NEUTRAL_GRAY, NEUTRAL_GRAY, NEUTRAL_GRAY, 1.0 } },
        { 1.0f, { 0.81 * NEUTRAL_GRAY * 2, 0.66 * NEUTRAL_GRAY * 2, 0, 1.0 } } };

static const dt_iop_gui_blendif_colorstop_t _gradient_gray[]
    = { { 0.0f, { 0, 0, 0, 1.0 } },
        { 0.5f, { NEUTRAL_GRAY / 2, NEUTRAL_GRAY / 2, NEUTRAL_GRAY / 2, 1.0 } },
        { 1.0f, { NEUTRAL_GRAY, NEUTRAL_GRAY, NEUTRAL_GRAY, 1.0 } } };

static const dt_iop_gui_blendif_colorstop_t _gradient_red[] = { { 0.0f, { 0, 0, 0, 1.0 } },
                                                                { 0.5f, { NEUTRAL_GRAY / 2, 0, 0, 1.0 } },
                                                                { 1.0f, { NEUTRAL_GRAY, 0, 0, 1.0 } } };

static const dt_iop_gui_blendif_colorstop_t _gradient_green[] = { { 0.0f, { 0, 0, 0, 1.0 } },
                                                                  { 0.5f, { 0, NEUTRAL_GRAY / 2, 0, 1.0 } },
                                                                  { 1.0f, { 0, NEUTRAL_GRAY, 0, 1.0 } } };

static const dt_iop_gui_blendif_colorstop_t _gradient_blue[] = { { 0.0f, { 0, 0, 0, 1.0 } },
                                                                 { 0.5f, { 0, 0, NEUTRAL_GRAY / 2, 1.0 } },
                                                                 { 1.0f, { 0, 0, NEUTRAL_GRAY, 1.0 } } };

static const dt_iop_gui_blendif_colorstop_t _gradient_chroma[]
    = { { 0.0f, { NEUTRAL_GRAY, NEUTRAL_GRAY, NEUTRAL_GRAY, 1.0 } },
        { 0.5f, { NEUTRAL_GRAY, NEUTRAL_GRAY / 2, NEUTRAL_GRAY, 1.0 } },
        { 1.0f, { NEUTRAL_GRAY, 0, NEUTRAL_GRAY, 1.0 } } };

static const dt_iop_gui_blendif_colorstop_t _gradient_hue[] = {
  { 0.0f, { 1.00f * 1.5f * NEUTRAL_GRAY, 0.68f * 1.5f * NEUTRAL_GRAY, 0.78f * 1.5f * NEUTRAL_GRAY, 1.0 } },
  { 0.166f, { 0.95f * 1.5f * NEUTRAL_GRAY, 0.73f * 1.5f * NEUTRAL_GRAY, 0.56f * 1.5f * NEUTRAL_GRAY, 1.0 } },
  { 0.333f, { 0.71f * 1.5f * NEUTRAL_GRAY, 0.81f * 1.5f * NEUTRAL_GRAY, 0.55f * 1.5f * NEUTRAL_GRAY, 1.0 } },
  { 0.500f, { 0.45f * 1.5f * NEUTRAL_GRAY, 0.85f * 1.5f * NEUTRAL_GRAY, 0.77f * 1.5f * NEUTRAL_GRAY, 1.0 } },
  { 0.666f, { 0.49f * 1.5f * NEUTRAL_GRAY, 0.82f * 1.5f * NEUTRAL_GRAY, 1.00f * 1.5f * NEUTRAL_GRAY, 1.0 } },
  { 0.833f, { 0.82f * 1.5f * NEUTRAL_GRAY, 0.74f * 1.5f * NEUTRAL_GRAY, 1.00f * 1.5f * NEUTRAL_GRAY, 1.0 } },
  { 1.0f, { 1.00f * 1.5f * NEUTRAL_GRAY, 0.68f * 1.5f * NEUTRAL_GRAY, 0.78f * 1.5f * NEUTRAL_GRAY, 1.0 } }
};

static const dt_iop_gui_blendif_colorstop_t _gradient_HUE[]
    = { { 0.0f, { NEUTRAL_GRAY, 0, 0, 1.0 } },
        { 0.166f, { NEUTRAL_GRAY, NEUTRAL_GRAY, 0, 1.0 } },
        { 0.332f, { 0, NEUTRAL_GRAY, 0, 1.0 } },
        { 0.498f, { 0, NEUTRAL_GRAY, NEUTRAL_GRAY, 1.0 } },
        { 0.664f, { 0, 0, NEUTRAL_GRAY, 1.0 } },
        { 0.830f, { NEUTRAL_GRAY, 0, NEUTRAL_GRAY, 1.0 } },
        { 1.0f, { NEUTRAL_GRAY, 0, 0, 1.0 } } };


static inline void _RGB_2_HSL(const float *RGB, float *HSL)
{
  float H, S, L;

  float R = RGB[0];
  float G = RGB[1];
  float B = RGB[2];

  float var_Min = fminf(R, fminf(G, B));
  float var_Max = fmaxf(R, fmaxf(G, B));
  float del_Max = var_Max - var_Min;

  L = (var_Max + var_Min) / 2.0f;

  if(del_Max == 0.0f)
  {
    H = 0.0f;
    S = 0.0f;
  }
  else
  {
    if(L < 0.5f)
      S = del_Max / (var_Max + var_Min);
    else
      S = del_Max / (2.0f - var_Max - var_Min);

    float del_R = (((var_Max - R) / 6.0f) + (del_Max / 2.0f)) / del_Max;
    float del_G = (((var_Max - G) / 6.0f) + (del_Max / 2.0f)) / del_Max;
    float del_B = (((var_Max - B) / 6.0f) + (del_Max / 2.0f)) / del_Max;

    if(R == var_Max)
      H = del_B - del_G;
    else if(G == var_Max)
      H = (1.0f / 3.0f) + del_R - del_B;
    else if(B == var_Max)
      H = (2.0f / 3.0f) + del_G - del_R;
    else
      H = 0.0f; // make GCC happy

    if(H < 0.0f) H += 1.0f;
    if(H > 1.0f) H -= 1.0f;
  }

  HSL[0] = H;
  HSL[1] = S;
  HSL[2] = L;
}


static inline void _Lab_2_LCH(const float *Lab, float *LCH)
{
  float var_H = atan2f(Lab[2], Lab[1]);

  if(var_H > 0.0f)
    var_H = var_H / (2.0f * M_PI);
  else
    var_H = 1.0f - fabs(var_H) / (2.0f * M_PI);

  LCH[0] = Lab[0];
  LCH[1] = sqrtf(Lab[1] * Lab[1] + Lab[2] * Lab[2]);
  LCH[2] = var_H;
}


static void _blendif_scale(dt_iop_colorspace_type_t cst, const float *in, float *out)
{
  float temp[4];

  switch(cst)
  {
    case iop_cs_Lab:
      _Lab_2_LCH(in, temp);
      out[0] = CLAMP_RANGE(in[0] / 100.0f, 0.0f, 1.0f);
      out[1] = CLAMP_RANGE((in[1] + 128.0f) / 256.0f, 0.0f, 1.0f);
      out[2] = CLAMP_RANGE((in[2] + 128.0f) / 256.0f, 0.0f, 1.0f);
      out[3] = CLAMP_RANGE(temp[1] / (128.0f * sqrtf(2.0f)), 0.0f, 1.0f);
      out[4] = CLAMP_RANGE(temp[2], 0.0f, 1.0f);
      out[5] = out[6] = out[7] = -1;
      break;
    case iop_cs_rgb:
      _RGB_2_HSL(in, temp);
      out[0] = CLAMP_RANGE(0.3f * in[0] + 0.59f * in[1] + 0.11f * in[2], 0.0f, 1.0f);
      out[1] = CLAMP_RANGE(in[0], 0.0f, 1.0f);
      out[2] = CLAMP_RANGE(in[1], 0.0f, 1.0f);
      out[3] = CLAMP_RANGE(in[2], 0.0f, 1.0f);
      out[4] = CLAMP_RANGE(temp[0], 0.0f, 1.0f);
      out[5] = CLAMP_RANGE(temp[1], 0.0f, 1.0f);
      out[6] = CLAMP_RANGE(temp[2], 0.0f, 1.0f);
      out[7] = -1;
      break;
    default:
      out[0] = out[1] = out[2] = out[3] = out[4] = out[5] = out[6] = out[7] = -1.0f;
  }
}

static void _blendif_cook(dt_iop_colorspace_type_t cst, const float *in, float *out)
{
  float temp[4];

  switch(cst)
  {
    case iop_cs_Lab:
      _Lab_2_LCH(in, temp);
      out[0] = in[0];
      out[1] = in[1];
      out[2] = in[2];
      out[3] = temp[1] / (128.0f * sqrtf(2.0f)) * 100.0f;
      out[4] = temp[2] * 360.0f;
      out[5] = out[6] = out[7] = -1;
      break;
    case iop_cs_rgb:
      _RGB_2_HSL(in, temp);
      out[0] = (0.3f * in[0] + 0.59f * in[1] + 0.11f * in[2]) * 255.0f;
      out[1] = in[0] * 255.0f;
      out[2] = in[1] * 255.0f;
      out[3] = in[2] * 255.0f;
      out[4] = temp[0] * 360.0f;
      out[5] = temp[1] * 100.0f;
      out[6] = temp[2] * 100.0f;
      out[7] = -1;
      break;
    default:
      out[0] = out[1] = out[2] = out[3] = out[4] = out[5] = out[6] = out[7] = -1.0f;
  }
}


static void _blendif_scale_print_L(float value, char *string, int n)
{
  snprintf(string, n, "%-4.0f", value * 100.0f);
}

static void _blendif_scale_print_ab(float value, char *string, int n)
{
  snprintf(string, n, "%-4.0f", value * 256.0f - 128.0f);
}

static void _blendif_scale_print_rgb(float value, char *string, int n)
{
  snprintf(string, n, "%-4.0f", value * 255.0f);
}

static void _blendif_scale_print_hue(float value, char *string, int n)
{
  snprintf(string, n, "%-4.0f", value * 360.0f);
}

static void _blendif_scale_print_default(float value, char *string, int n)
{
  snprintf(string, n, "%-4.0f", value * 100.0f);
}

static void _blendop_masks_mode_callback(GtkWidget *combo, dt_iop_gui_blend_data_t *data)
{
  const unsigned int mask_mode = GPOINTER_TO_UINT(
      g_list_nth_data(data->masks_modes, dt_bauhaus_combobox_get(data->masks_modes_combo)));

  data->module->blend_params->mask_mode = mask_mode;

  if(mask_mode & DEVELOP_MASK_ENABLED)
  {
    gtk_widget_show(GTK_WIDGET(data->top_box));
  }
  else
  {
    gtk_widget_hide(GTK_WIDGET(data->top_box));
  }

  if((mask_mode & DEVELOP_MASK_ENABLED)
     && ((data->masks_inited && (mask_mode & DEVELOP_MASK_MASK))
         || (data->blendif_inited && (mask_mode & DEVELOP_MASK_CONDITIONAL))))
  {
    if(data->blendif_inited && (mask_mode & DEVELOP_MASK_CONDITIONAL))
    {
      dt_bauhaus_combobox_set(data->masks_combine_combo,
                              g_list_index(data->masks_combine,
                                           GUINT_TO_POINTER(data->module->blend_params->mask_combine
                                                            & (DEVELOP_COMBINE_INV | DEVELOP_COMBINE_INCL))));
      gtk_widget_hide(GTK_WIDGET(data->masks_invert_combo));
      gtk_widget_show(GTK_WIDGET(data->masks_combine_combo));
    }
    else
    {
      dt_bauhaus_combobox_set(
          data->masks_invert_combo,
          g_list_index(data->masks_invert,
                       GUINT_TO_POINTER(data->module->blend_params->mask_combine & DEVELOP_COMBINE_INV)));
      gtk_widget_show(GTK_WIDGET(data->masks_invert_combo));
      gtk_widget_hide(GTK_WIDGET(data->masks_combine_combo));
    }

    /*
     * if this iop is operating in raw space, it has only 1 channel per pixel,
     * thus there is no alpha channel where we would normally store mask
     * that would get displayed if following button have been pressed.
     *
     * TODO: revisit if/once there semi-raw iops (e.g temperature) with blending
     */
    if(dt_iop_module_colorspace(data->module) == iop_cs_RAW)
    {
      data->module->request_mask_display = DT_DEV_PIXELPIPE_DISPLAY_NONE;
      dtgtk_button_set_active(DTGTK_BUTTON(data->showmask), 0);
      gtk_widget_hide(GTK_WIDGET(data->showmask));
    }
    else
    {
      gtk_widget_show(GTK_WIDGET(data->showmask));
    }

    gtk_widget_show(GTK_WIDGET(data->bottom_box));
  }
  else
  {
    data->module->request_mask_display = DT_DEV_PIXELPIPE_DISPLAY_NONE;
    dtgtk_button_set_active(DTGTK_BUTTON(data->showmask), 0);
    data->module->suppress_mask = 0;
    gtk_toggle_button_set_active(GTK_TOGGLE_BUTTON(data->suppress), 0);

    gtk_widget_hide(GTK_WIDGET(data->bottom_box));
  }

  if(data->masks_inited && (mask_mode & DEVELOP_MASK_MASK))
  {
    gtk_widget_show(GTK_WIDGET(data->masks_box));
  }
  else if(data->masks_inited)
  {
    dt_masks_set_edit_mode(data->module, DT_MASKS_EDIT_OFF);
    gtk_widget_hide(GTK_WIDGET(data->masks_box));
  }
  else
  {
    gtk_widget_hide(GTK_WIDGET(data->masks_box));
  }


  if(data->blendif_inited && (mask_mode & DEVELOP_MASK_CONDITIONAL))
  {
    gtk_widget_show(GTK_WIDGET(data->blendif_box));
  }
  else if(data->blendif_inited)
  {
    /* switch off color picker - only if it was requested by blendif */
    if(data->module->request_color_pick == DT_REQUEST_COLORPICK_BLEND)
    {
      data->module->request_color_pick = DT_REQUEST_COLORPICK_OFF;
      gtk_toggle_button_set_active(GTK_TOGGLE_BUTTON(data->colorpicker), 0);
    }

    gtk_widget_hide(GTK_WIDGET(data->blendif_box));
  }
  else
  {
    gtk_widget_hide(GTK_WIDGET(data->blendif_box));
  }

  dt_dev_add_history_item(darktable.develop, data->module, TRUE);
}


static void _blendop_blend_mode_callback(GtkWidget *combo, dt_iop_gui_blend_data_t *data)
{
  data->module->blend_params->blend_mode = GPOINTER_TO_UINT(
      g_list_nth_data(data->blend_modes, dt_bauhaus_combobox_get(data->blend_modes_combo)));
  dt_dev_add_history_item(darktable.develop, data->module, TRUE);
}

static void _blendop_masks_combine_callback(GtkWidget *combo, dt_iop_gui_blend_data_t *data)
{
  const unsigned combine = GPOINTER_TO_UINT(
      g_list_nth_data(data->masks_combine, dt_bauhaus_combobox_get(data->masks_combine_combo)));
  data->module->blend_params->mask_combine &= ~(DEVELOP_COMBINE_INV | DEVELOP_COMBINE_INCL);
  data->module->blend_params->mask_combine |= combine;
  dt_dev_add_history_item(darktable.develop, data->module, TRUE);
}

static void _blendop_masks_invert_callback(GtkWidget *combo, dt_iop_gui_blend_data_t *data)
{
  unsigned int invert = GPOINTER_TO_UINT(g_list_nth_data(data->masks_invert,
                                                         dt_bauhaus_combobox_get(data->masks_invert_combo)))
                        & DEVELOP_COMBINE_INV;
  if(invert)
    data->module->blend_params->mask_combine |= DEVELOP_COMBINE_INV;
  else
    data->module->blend_params->mask_combine &= ~DEVELOP_COMBINE_INV;
  dt_dev_add_history_item(darktable.develop, data->module, TRUE);
}

static void _blendop_opacity_callback(GtkWidget *slider, dt_iop_gui_blend_data_t *data)
{
  data->module->blend_params->opacity = dt_bauhaus_slider_get(slider);
  dt_dev_add_history_item(darktable.develop, data->module, TRUE);
}

static void _blendop_masks_blur_modes_callback(GtkWidget *combo, dt_iop_gui_blend_data_t *data)
{
  data->module->blend_params->mask_blur_mode = GPOINTER_TO_UINT(
    g_list_nth_data(data->masks_blur_modes, dt_bauhaus_combobox_get(data->masks_blur_modes_combo)));
  dt_dev_add_history_item(darktable.develop, data->module, TRUE);
}

static void _blendop_blendif_radius_callback(GtkWidget *slider, dt_iop_gui_blend_data_t *data)
{
  data->module->blend_params->radius = dt_bauhaus_slider_get(slider);
  dt_dev_add_history_item(darktable.develop, data->module, TRUE);
}

static void _blendop_blendif_brightness_callback(GtkWidget *slider, dt_iop_gui_blend_data_t *data)
{
  data->module->blend_params->brightness = dt_bauhaus_slider_get(slider);
  dt_dev_add_history_item(darktable.develop, data->module, TRUE);
}

static void _blendop_blendif_contrast_callback(GtkWidget *slider, dt_iop_gui_blend_data_t *data)
{
  data->module->blend_params->contrast = dt_bauhaus_slider_get(slider);
  dt_dev_add_history_item(darktable.develop, data->module, TRUE);
}

static void _blendop_blendif_upper_callback(GtkDarktableGradientSlider *slider, dt_iop_gui_blend_data_t *data)
{
  if(darktable.gui->reset) return;
  dt_develop_blend_params_t *bp = data->module->blend_params;

  int tab = data->tab;
  int ch = data->channels[tab][1];

  float *parameters = &(bp->blendif_parameters[4 * ch]);

  for(int k = 0; k < 4; k++) parameters[k] = dtgtk_gradient_slider_multivalue_get_value(slider, k);

  for(int k = 0; k < 4; k++)
  {
    char text[256];
    (data->scale_print[tab])(parameters[k], text, sizeof(text));
    gtk_label_set_text(data->upper_label[k], text);
  }

  /** de-activate processing of this channel if maximum span is selected */
  if(parameters[1] == 0.0f && parameters[2] == 1.0f)
    bp->blendif &= ~(1 << ch);
  else
    bp->blendif |= (1 << ch);

  dt_dev_add_history_item(darktable.develop, data->module, TRUE);
}


static void _blendop_blendif_lower_callback(GtkDarktableGradientSlider *slider, dt_iop_gui_blend_data_t *data)
{
  if(darktable.gui->reset) return;
  dt_develop_blend_params_t *bp = data->module->blend_params;

  int tab = data->tab;
  int ch = data->channels[tab][0];

  float *parameters = &(bp->blendif_parameters[4 * ch]);

  for(int k = 0; k < 4; k++) parameters[k] = dtgtk_gradient_slider_multivalue_get_value(slider, k);

  for(int k = 0; k < 4; k++)
  {
    char text[256];
    (data->scale_print[tab])(parameters[k], text, sizeof(text));
    gtk_label_set_text(data->lower_label[k], text);
  }

  /** de-activate processing of this channel if maximum span is selected */
  if(parameters[1] == 0.0f && parameters[2] == 1.0f)
    bp->blendif &= ~(1 << ch);
  else
    bp->blendif |= (1 << ch);

  dt_dev_add_history_item(darktable.develop, data->module, TRUE);
}


static void _blendop_blendif_polarity_callback(GtkToggleButton *togglebutton, dt_iop_gui_blend_data_t *data)
{
  int active = gtk_toggle_button_get_active(togglebutton);
  if(darktable.gui->reset) return;
  dt_develop_blend_params_t *bp = data->module->blend_params;

  int tab = data->tab;
  int ch = GTK_WIDGET(togglebutton) == data->lower_polarity ? data->channels[tab][0] : data->channels[tab][1];
  GtkDarktableGradientSlider *slider = GTK_WIDGET(togglebutton) == data->lower_polarity ? data->lower_slider
                                                                                        : data->upper_slider;

  if(!active)
    bp->blendif |= (1 << (ch + 16));
  else
    bp->blendif &= ~(1 << (ch + 16));

  dtgtk_gradient_slider_multivalue_set_marker(
      slider, active ? GRADIENT_SLIDER_MARKER_LOWER_OPEN_BIG : GRADIENT_SLIDER_MARKER_UPPER_OPEN_BIG, 0);
  dtgtk_gradient_slider_multivalue_set_marker(
      slider, active ? GRADIENT_SLIDER_MARKER_UPPER_FILLED_BIG : GRADIENT_SLIDER_MARKER_LOWER_FILLED_BIG, 1);
  dtgtk_gradient_slider_multivalue_set_marker(
      slider, active ? GRADIENT_SLIDER_MARKER_UPPER_FILLED_BIG : GRADIENT_SLIDER_MARKER_LOWER_FILLED_BIG, 2);
  dtgtk_gradient_slider_multivalue_set_marker(
      slider, active ? GRADIENT_SLIDER_MARKER_LOWER_OPEN_BIG : GRADIENT_SLIDER_MARKER_UPPER_OPEN_BIG, 3);

  dt_dev_add_history_item(darktable.develop, data->module, TRUE);
}


static void _blendop_blendif_tab_switch(GtkNotebook *notebook, GtkWidget *page, guint page_num,
                                        dt_iop_gui_blend_data_t *data)
{
  data->tab = page_num;
  dt_iop_gui_update_blendif(data->module);
}


static void _blendop_blendif_pick_toggled(GtkToggleButton *togglebutton, dt_iop_module_t *module)
{
  if(darktable.gui->reset) return;

  /* if module itself already requested color pick don't tamper with it. A module color picker takes
   * precedence. */
  if(module->request_color_pick == DT_REQUEST_COLORPICK_MODULE)
  {
    gtk_toggle_button_set_active(togglebutton, 0);
    return;
  }

  module->request_color_pick
      = (gtk_toggle_button_get_active(togglebutton) ? DT_REQUEST_COLORPICK_BLEND : DT_REQUEST_COLORPICK_OFF);

  /* set the area sample size */
  if(module->request_color_pick != DT_REQUEST_COLORPICK_OFF)
  {
    dt_lib_colorpicker_set_point(darktable.lib, 0.5, 0.5);
    dt_dev_reprocess_all(module->dev);
  }
  else
    dt_control_queue_redraw();

  if(module->off) gtk_toggle_button_set_active(GTK_TOGGLE_BUTTON(module->off), 1);
  dt_iop_request_focus(module);
}

static void _blendop_blendif_showmask_clicked(GtkWidget *button, GdkEventButton *event, dt_iop_module_t *module)
{
  if(darktable.gui->reset) return;

  // if blendif is bypassed don't allow to set this button on
  if(module->bypass_blendif)
  {
    dt_control_log(_("display mask is currently disabled by another module"));

    if(darktable.gui->reset) return;
    const int reset = darktable.gui->reset;
    darktable.gui->reset = 1;
    dtgtk_button_set_active(DTGTK_BUTTON(button), FALSE);
    darktable.gui->reset = reset;
    return;
  }

  if(event->button == 1)
  {
    const int has_mask_display = module->request_mask_display & (DT_DEV_PIXELPIPE_DISPLAY_MASK | DT_DEV_PIXELPIPE_DISPLAY_CHANNEL);

    module->request_mask_display &= ~(DT_DEV_PIXELPIPE_DISPLAY_MASK | DT_DEV_PIXELPIPE_DISPLAY_CHANNEL | DT_DEV_PIXELPIPE_DISPLAY_ANY);

    GdkModifierType modifiers = gtk_accelerator_get_default_mod_mask();
    if((event->state & modifiers) == (GDK_CONTROL_MASK | GDK_SHIFT_MASK))
      module->request_mask_display |= (DT_DEV_PIXELPIPE_DISPLAY_MASK | DT_DEV_PIXELPIPE_DISPLAY_CHANNEL);
    else if((event->state & modifiers) == GDK_SHIFT_MASK)
      module->request_mask_display |= DT_DEV_PIXELPIPE_DISPLAY_CHANNEL;
    else if((event->state & modifiers) == GDK_CONTROL_MASK)
      module->request_mask_display |= DT_DEV_PIXELPIPE_DISPLAY_MASK;
    else
      module->request_mask_display |= (has_mask_display ? 0 : DT_DEV_PIXELPIPE_DISPLAY_MASK);

    if(module->request_mask_display & (DT_DEV_PIXELPIPE_DISPLAY_MASK | DT_DEV_PIXELPIPE_DISPLAY_CHANNEL))
      dtgtk_button_set_active(DTGTK_BUTTON(button), 1);
    else
      dtgtk_button_set_active(DTGTK_BUTTON(button), 0);


    if(module->off) gtk_toggle_button_set_active(GTK_TOGGLE_BUTTON(module->off), 1);

    dt_iop_request_focus(module);
    dt_dev_reprocess_all(module->dev);
  }
}

static void _blendop_blendif_suppress_toggled(GtkToggleButton *togglebutton, dt_iop_module_t *module)
{
  module->suppress_mask = gtk_toggle_button_get_active(togglebutton);
  if(darktable.gui->reset) return;

  if(module->off) gtk_toggle_button_set_active(GTK_TOGGLE_BUTTON(module->off), 1);
  dt_iop_request_focus(module);

  dt_dev_reprocess_all(module->dev);
}

static void _blendop_blendif_reset(GtkButton *button, dt_iop_module_t *module)
{
  module->blend_params->blendif = module->default_blendop_params->blendif;
  memcpy(module->blend_params->blendif_parameters, module->default_blendop_params->blendif_parameters,
         4 * DEVELOP_BLENDIF_SIZE * sizeof(float));

  dt_iop_gui_update_blendif(module);
  dt_dev_add_history_item(darktable.develop, module, TRUE);
}

static void _blendop_blendif_invert(GtkButton *button, dt_iop_module_t *module)
{
  if(darktable.gui->reset) return;

  dt_iop_gui_blend_data_t *data = module->blend_data;

  unsigned int toggle_mask = 0;

  switch(data->csp)
  {
    case iop_cs_Lab:
      toggle_mask = DEVELOP_BLENDIF_Lab_MASK << 16;
      break;

    case iop_cs_rgb:
      toggle_mask = DEVELOP_BLENDIF_RGB_MASK << 16;
      break;

    case iop_cs_RAW:
      toggle_mask = 0;
      break;
  }

  module->blend_params->blendif ^= toggle_mask;
  module->blend_params->mask_combine ^= DEVELOP_COMBINE_MASKS_POS;
  module->blend_params->mask_combine ^= DEVELOP_COMBINE_INCL;
  dt_iop_gui_update_blending(module);
  dt_dev_add_history_item(darktable.develop, module, TRUE);
}

static int _blendop_masks_add_path(GtkWidget *widget, GdkEventButton *event, dt_iop_module_t *self)
{
  if(darktable.gui->reset) return FALSE;
  dt_iop_gui_blend_data_t *bd = (dt_iop_gui_blend_data_t *)self->blend_data;

  if(event->button == 1)
  {
    // we want to be sure that the iop has focus
    dt_iop_request_focus(self);
    self->request_color_pick = DT_REQUEST_COLORPICK_OFF;
    bd->masks_shown = DT_MASKS_EDIT_FULL;
    gtk_toggle_button_set_active(GTK_TOGGLE_BUTTON(bd->masks_edit), TRUE);
    gtk_toggle_button_set_active(GTK_TOGGLE_BUTTON(widget), TRUE);
    // we create the new form
    dt_masks_form_t *form = dt_masks_create(DT_MASKS_PATH);
    dt_masks_change_form_gui(form);
    darktable.develop->form_gui->creation = TRUE;
    darktable.develop->form_gui->creation_module = self;
    dt_control_queue_redraw_center();
    return TRUE;
  }

  return FALSE;
}

static int _blendop_masks_add_circle(GtkWidget *widget, GdkEventButton *event, dt_iop_module_t *self)
{
  if(darktable.gui->reset) return FALSE;
  dt_iop_gui_blend_data_t *bd = (dt_iop_gui_blend_data_t *)self->blend_data;

  if(event->button == 1)
  {
    // we want to be sure that the iop has focus
    dt_iop_request_focus(self);
    self->request_color_pick = DT_REQUEST_COLORPICK_OFF;
    bd->masks_shown = DT_MASKS_EDIT_FULL;
    gtk_toggle_button_set_active(GTK_TOGGLE_BUTTON(bd->masks_edit), TRUE);
    gtk_toggle_button_set_active(GTK_TOGGLE_BUTTON(widget), TRUE);
    // we create the new form
    dt_masks_form_t *spot = dt_masks_create(DT_MASKS_CIRCLE);
    dt_masks_change_form_gui(spot);
    darktable.develop->form_gui->creation = TRUE;
    darktable.develop->form_gui->creation_module = self;
    dt_control_queue_redraw_center();
    return TRUE;
  }

  return FALSE;
}

static int _blendop_masks_add_ellipse(GtkWidget *widget, GdkEventButton *event, dt_iop_module_t *self)
{
  if(darktable.gui->reset) return FALSE;
  dt_iop_gui_blend_data_t *bd = (dt_iop_gui_blend_data_t *)self->blend_data;

  if(event->button == 1)
  {
    // we want to be sure that the iop has focus
    dt_iop_request_focus(self);
    self->request_color_pick = DT_REQUEST_COLORPICK_OFF;
    bd->masks_shown = DT_MASKS_EDIT_FULL;
    gtk_toggle_button_set_active(GTK_TOGGLE_BUTTON(bd->masks_edit), TRUE);
    gtk_toggle_button_set_active(GTK_TOGGLE_BUTTON(widget), TRUE);
    // we create the new form
    dt_masks_form_t *spot = dt_masks_create(DT_MASKS_ELLIPSE);
    dt_masks_change_form_gui(spot);
    darktable.develop->form_gui->creation = TRUE;
    darktable.develop->form_gui->creation_module = self;
    dt_control_queue_redraw_center();
    return TRUE;
  }

  return FALSE;
}

static int _blendop_masks_add_brush(GtkWidget *widget, GdkEventButton *event, dt_iop_module_t *self)
{
  if(darktable.gui->reset) return FALSE;
  dt_iop_gui_blend_data_t *bd = (dt_iop_gui_blend_data_t *)self->blend_data;

  if(event->button == 1)
  {
    // we want to be sure that the iop has focus
    dt_iop_request_focus(self);
    self->request_color_pick = DT_REQUEST_COLORPICK_OFF;
    bd->masks_shown = DT_MASKS_EDIT_FULL;
    gtk_toggle_button_set_active(GTK_TOGGLE_BUTTON(bd->masks_edit), TRUE);
    gtk_toggle_button_set_active(GTK_TOGGLE_BUTTON(widget), TRUE);
    // we create the new form
    dt_masks_form_t *form = dt_masks_create(DT_MASKS_BRUSH);
    dt_masks_change_form_gui(form);
    darktable.develop->form_gui->creation = TRUE;
    darktable.develop->form_gui->creation_module = self;
    dt_control_queue_redraw_center();
    return TRUE;
  }

  return FALSE;
}

static int _blendop_masks_add_gradient(GtkWidget *widget, GdkEventButton *event, dt_iop_module_t *self)
{
  if(darktable.gui->reset) return FALSE;
  dt_iop_gui_blend_data_t *bd = (dt_iop_gui_blend_data_t *)self->blend_data;

  if(event->button == 1)
  {
    // we want to be sure that the iop has focus
    dt_iop_request_focus(self);
    self->request_color_pick = DT_REQUEST_COLORPICK_OFF;
    bd->masks_shown = DT_MASKS_EDIT_FULL;
    gtk_toggle_button_set_active(GTK_TOGGLE_BUTTON(bd->masks_edit), TRUE);
    gtk_toggle_button_set_active(GTK_TOGGLE_BUTTON(widget), TRUE);
    // we create the new form
    dt_masks_form_t *spot = dt_masks_create(DT_MASKS_GRADIENT);
    dt_masks_change_form_gui(spot);
    darktable.develop->form_gui->creation = TRUE;
    darktable.develop->form_gui->creation_module = self;
    dt_control_queue_redraw_center();
    return TRUE;
  }

  return FALSE;
}


static int _blendop_masks_show_and_edit(GtkWidget *widget, GdkEventButton *event, dt_iop_module_t *self)
{
  if(darktable.gui->reset) return FALSE;
  dt_iop_gui_blend_data_t *bd = (dt_iop_gui_blend_data_t *)self->blend_data;

  if(event->button == 1)
  {
    darktable.gui->reset = 1;

    dt_iop_request_focus(self);
    self->request_color_pick = DT_REQUEST_COLORPICK_OFF;

    dt_masks_form_t *grp = dt_masks_get_from_id(darktable.develop, self->blend_params->mask_id);
    if(grp && (grp->type & DT_MASKS_GROUP) && g_list_length(grp->points) > 0)
    {
      const int control_button_pressed = event->state & GDK_CONTROL_MASK;

      switch(bd->masks_shown)
      {
        case DT_MASKS_EDIT_FULL:
          bd->masks_shown = control_button_pressed ? DT_MASKS_EDIT_RESTRICTED : DT_MASKS_EDIT_OFF;
          break;

        case DT_MASKS_EDIT_RESTRICTED:
          bd->masks_shown = !control_button_pressed ? DT_MASKS_EDIT_FULL : DT_MASKS_EDIT_OFF;
          break;

        default:
        case DT_MASKS_EDIT_OFF:
          bd->masks_shown = control_button_pressed ? DT_MASKS_EDIT_RESTRICTED : DT_MASKS_EDIT_FULL;
      }
    }
    else
      bd->masks_shown = DT_MASKS_EDIT_OFF;

    gtk_toggle_button_set_active(GTK_TOGGLE_BUTTON(bd->masks_edit), bd->masks_shown != DT_MASKS_EDIT_OFF);
    dt_masks_set_edit_mode(self, bd->masks_shown);

    darktable.gui->reset = 0;

    return TRUE;
  }

  return FALSE;
}

static void _blendop_masks_polarity_callback(GtkToggleButton *togglebutton, dt_iop_module_t *self)
{
  if(darktable.gui->reset) return;

  int active = gtk_toggle_button_get_active(togglebutton);
  dt_develop_blend_params_t *bp = (dt_develop_blend_params_t *)self->blend_params;

  if(active)
    bp->mask_combine |= DEVELOP_COMBINE_MASKS_POS;
  else
    bp->mask_combine &= ~DEVELOP_COMBINE_MASKS_POS;

  dt_dev_add_history_item(darktable.develop, self, TRUE);
}

static gboolean _blendop_blendif_draw(GtkWidget *widget, cairo_t *cr, dt_iop_module_t *module)
{
  if(darktable.gui->reset) return FALSE;

  dt_iop_gui_blend_data_t *data = module->blend_data;

  float picker_mean[8], picker_min[8], picker_max[8];
  float cooked[8];
  float *raw_mean, *raw_min, *raw_max;
  char text[256];
  GtkLabel *label;

  if(widget == GTK_WIDGET(data->lower_slider))
  {
    raw_mean = module->picked_color;
    raw_min = module->picked_color_min;
    raw_max = module->picked_color_max;
    label = data->lower_picker_label;
  }
  else
  {
    raw_mean = module->picked_output_color;
    raw_min = module->picked_output_color_min;
    raw_max = module->picked_output_color_max;
    label = data->upper_picker_label;
  }

  darktable.gui->reset = 1;
  if((module->request_color_pick == DT_REQUEST_COLORPICK_BLEND) && (raw_min[0] != INFINITY))
  {
    _blendif_scale(data->csp, raw_mean, picker_mean);
    _blendif_scale(data->csp, raw_min, picker_min);
    _blendif_scale(data->csp, raw_max, picker_max);
    _blendif_cook(data->csp, raw_mean, cooked);

    if(data->channels[data->tab][0] >= 8) // min and max make no sense for HSL and LCh
      picker_min[data->tab] = picker_max[data->tab] = picker_mean[data->tab];

    snprintf(text, sizeof(text), "(%.1f)", cooked[data->tab]);

    dtgtk_gradient_slider_multivalue_set_picker_meanminmax(
        DTGTK_GRADIENT_SLIDER(widget), picker_mean[data->tab], picker_min[data->tab], picker_max[data->tab]);
    gtk_label_set_text(label, text);
  }
  else
  {
    dtgtk_gradient_slider_multivalue_set_picker(DTGTK_GRADIENT_SLIDER(widget), NAN);
    gtk_label_set_text(label, "");
  }

  gtk_toggle_button_set_active(GTK_TOGGLE_BUTTON(data->colorpicker),
                               (module->request_color_pick == DT_REQUEST_COLORPICK_BLEND ? 1 : 0));

  darktable.gui->reset = 0;

  return FALSE;
}

// magic mode: if mouse curser enters a gradient slider with shift and/or control pressed we
// enter channel display and/or mask display mode
static gboolean _blendop_blendif_enter(GtkWidget *widget, GdkEventCrossing *event, dt_iop_module_t *module)
{
  if(darktable.gui->reset) return FALSE;
  dt_iop_gui_blend_data_t *data = module->blend_data;

  dt_pthread_mutex_lock(&data->lock);
  if(data->timeout_handle)
  {
    // purge any remaining timeout handlers
    g_source_remove(data->timeout_handle);
    data->timeout_handle = 0;
  }
  else
  {
    // save request_mask_display to restore later
    data->save_for_leave = module->request_mask_display;
  }
  dt_pthread_mutex_unlock(&data->lock);

  dt_dev_pixelpipe_display_mask_t new_request_mask_display = module->request_mask_display;

  // depending on shift modifiers we activate channel and/or mask display
  GdkModifierType modifiers = gtk_accelerator_get_default_mod_mask();
  if((event->state & modifiers) == (GDK_SHIFT_MASK | GDK_CONTROL_MASK))
  {
    new_request_mask_display |= (DT_DEV_PIXELPIPE_DISPLAY_MASK | DT_DEV_PIXELPIPE_DISPLAY_CHANNEL);
  }
  else if((event->state & modifiers) == GDK_SHIFT_MASK)
  {
    new_request_mask_display |= DT_DEV_PIXELPIPE_DISPLAY_CHANNEL;
  }
  else if((event->state & modifiers) == GDK_CONTROL_MASK)
  {
    new_request_mask_display |= DT_DEV_PIXELPIPE_DISPLAY_MASK;
  }

  // in case user requests channel display: get the cannel
  if(new_request_mask_display & DT_DEV_PIXELPIPE_DISPLAY_CHANNEL)
  {
    int tab = data->tab;
    int inout = (widget == GTK_WIDGET(data->lower_slider)) ? 0 : 1;
    dt_dev_pixelpipe_display_mask_t channel = data->display_channel[tab][inout];

    new_request_mask_display &= ~DT_DEV_PIXELPIPE_DISPLAY_ANY;
    new_request_mask_display |= channel;
  }

  // only if something has changed: reprocess center view
  if(new_request_mask_display != module->request_mask_display)
  {
    module->request_mask_display = new_request_mask_display;
    dt_dev_reprocess_all(module->dev);
  }

  return TRUE;
}

// handler for delayed mask/channel display mode switch-off
static gboolean _blendop_blendif_leave_delayed(gpointer data)
{
  dt_iop_module_t *module = (dt_iop_module_t *)data;
  dt_iop_gui_blend_data_t *bd = module->blend_data;

  dt_pthread_mutex_lock(&bd->lock);
  // restore saved request_mask_display and reprocess image
  if(bd->timeout_handle && (module->request_mask_display != bd->save_for_leave))
  {
    module->request_mask_display = bd->save_for_leave;
    dt_dev_reprocess_all(module->dev);
  }

  bd->timeout_handle = 0;
  dt_pthread_mutex_unlock(&bd->lock);

  // return FALSE and thereby terminate the handler
  return FALSE;
}

// de-activate magic mode when leaving the gradient slider
static gboolean _blendop_blendif_leave(GtkWidget *widget, GdkEventCrossing *event, dt_iop_module_t *module)
{
  if(darktable.gui->reset) return FALSE;
  dt_iop_gui_blend_data_t *data = module->blend_data;

  if(module->request_mask_display & (DT_DEV_PIXELPIPE_DISPLAY_MASK | DT_DEV_PIXELPIPE_DISPLAY_CHANNEL))
  {
    // do not immediately switch-off mask/channel display in case user leaves gradient only briefly.
    // instead we activate a handler function that gets triggered after some timeout
    dt_pthread_mutex_lock(&data->lock);
    if(!data->timeout_handle && (module->request_mask_display != data->save_for_leave))
      data->timeout_handle = g_timeout_add(1000, _blendop_blendif_leave_delayed, module);
    dt_pthread_mutex_unlock(&data->lock);
  }

  return TRUE;
}


void dt_iop_gui_update_blendif(dt_iop_module_t *module)
{
  dt_iop_gui_blend_data_t *data = module->blend_data;
  dt_develop_blend_params_t *bp = module->blend_params;
  dt_develop_blend_params_t *dp = module->default_blendop_params;

  if(!data || !data->blendif_support || !data->blendif_inited) return;

  dt_pthread_mutex_lock(&data->lock);
  if(data->timeout_handle)
  {
    g_source_remove(data->timeout_handle);
    data->timeout_handle = 0;
    if(module->request_mask_display != data->save_for_leave)
    {
      module->request_mask_display = data->save_for_leave;
      dt_dev_reprocess_all(module->dev);
    }
  }
  dt_pthread_mutex_unlock(&data->lock);

  int tab = data->tab;
  int in_ch = data->channels[tab][0];
  int out_ch = data->channels[tab][1];

  float *iparameters = &(bp->blendif_parameters[4 * in_ch]);
  float *oparameters = &(bp->blendif_parameters[4 * out_ch]);
  float *idefaults = &(dp->blendif_parameters[4 * in_ch]);
  float *odefaults = &(dp->blendif_parameters[4 * out_ch]);

  int ipolarity = !(bp->blendif & (1 << (in_ch + 16)));
  int opolarity = !(bp->blendif & (1 << (out_ch + 16)));
  char text[256];

  int reset = darktable.gui->reset;
  darktable.gui->reset = 1;

  gtk_toggle_button_set_active(GTK_TOGGLE_BUTTON(data->lower_polarity), ipolarity);
  gtk_toggle_button_set_active(GTK_TOGGLE_BUTTON(data->upper_polarity), opolarity);

  dtgtk_gradient_slider_multivalue_set_marker(
      data->lower_slider,
      ipolarity ? GRADIENT_SLIDER_MARKER_LOWER_OPEN_BIG : GRADIENT_SLIDER_MARKER_UPPER_OPEN_BIG, 0);
  dtgtk_gradient_slider_multivalue_set_marker(
      data->lower_slider,
      ipolarity ? GRADIENT_SLIDER_MARKER_UPPER_FILLED_BIG : GRADIENT_SLIDER_MARKER_LOWER_FILLED_BIG, 1);
  dtgtk_gradient_slider_multivalue_set_marker(
      data->lower_slider,
      ipolarity ? GRADIENT_SLIDER_MARKER_UPPER_FILLED_BIG : GRADIENT_SLIDER_MARKER_LOWER_FILLED_BIG, 2);
  dtgtk_gradient_slider_multivalue_set_marker(
      data->lower_slider,
      ipolarity ? GRADIENT_SLIDER_MARKER_LOWER_OPEN_BIG : GRADIENT_SLIDER_MARKER_UPPER_OPEN_BIG, 3);

  dtgtk_gradient_slider_multivalue_set_marker(
      data->upper_slider,
      opolarity ? GRADIENT_SLIDER_MARKER_LOWER_OPEN_BIG : GRADIENT_SLIDER_MARKER_UPPER_OPEN_BIG, 0);
  dtgtk_gradient_slider_multivalue_set_marker(
      data->upper_slider,
      opolarity ? GRADIENT_SLIDER_MARKER_UPPER_FILLED_BIG : GRADIENT_SLIDER_MARKER_LOWER_FILLED_BIG, 1);
  dtgtk_gradient_slider_multivalue_set_marker(
      data->upper_slider,
      opolarity ? GRADIENT_SLIDER_MARKER_UPPER_FILLED_BIG : GRADIENT_SLIDER_MARKER_LOWER_FILLED_BIG, 2);
  dtgtk_gradient_slider_multivalue_set_marker(
      data->upper_slider,
      opolarity ? GRADIENT_SLIDER_MARKER_LOWER_OPEN_BIG : GRADIENT_SLIDER_MARKER_UPPER_OPEN_BIG, 3);

  for(int k = 0; k < 4; k++)
  {
    dtgtk_gradient_slider_multivalue_set_value(data->lower_slider, iparameters[k], k);
    dtgtk_gradient_slider_multivalue_set_value(data->upper_slider, oparameters[k], k);
    dtgtk_gradient_slider_multivalue_set_resetvalue(data->lower_slider, idefaults[k], k);
    dtgtk_gradient_slider_multivalue_set_resetvalue(data->upper_slider, odefaults[k], k);
  }

  for(int k = 0; k < 4; k++)
  {
    (data->scale_print[tab])(iparameters[k], text, sizeof(text));
    gtk_label_set_text(data->lower_label[k], text);
    (data->scale_print[tab])(oparameters[k], text, sizeof(text));
    gtk_label_set_text(data->upper_label[k], text);
  }

  dtgtk_gradient_slider_multivalue_clear_stops(data->lower_slider);
  dtgtk_gradient_slider_multivalue_clear_stops(data->upper_slider);

  for(int k = 0; k < data->numberstops[tab]; k++)
  {
    dtgtk_gradient_slider_multivalue_set_stop(data->lower_slider, (data->colorstops[tab])[k].stoppoint,
                                              (data->colorstops[tab])[k].color);
    dtgtk_gradient_slider_multivalue_set_stop(data->upper_slider, (data->colorstops[tab])[k].stoppoint,
                                              (data->colorstops[tab])[k].color);
  }

  dtgtk_gradient_slider_multivalue_set_increment(data->lower_slider, data->increments[tab]);
  dtgtk_gradient_slider_multivalue_set_increment(data->upper_slider, data->increments[tab]);

  darktable.gui->reset = reset;
}


void dt_iop_gui_init_blendif(GtkBox *blendw, dt_iop_module_t *module)
{
  dt_iop_gui_blend_data_t *bd = (dt_iop_gui_blend_data_t *)module->blend_data;

  bd->blendif_box = GTK_BOX(gtk_box_new(GTK_ORIENTATION_VERTICAL, DT_BAUHAUS_SPACE));
  // add event box so that one can click into the area to get help for parametric masks
  GtkWidget* event_box = gtk_event_box_new();
  dt_gui_add_help_link(GTK_WIDGET(event_box), "parametric_mask.html");
  gtk_container_add(GTK_CONTAINER(blendw), event_box);

  /* create and add blendif support if module supports it */
  if(bd->blendif_support)
  {
    char *Lab_labels[] = { "  L  ", "  a  ", "  b  ", " C ", " h " };
    char *Lab_tooltips[]
        = { _("sliders for L channel"), _("sliders for a channel"), _("sliders for b channel"),
            _("sliders for chroma channel (of LCh)"), _("sliders for hue channel (of LCh)") };
    char *rgb_labels[] = { _(" g "), _(" R "), _(" G "), _(" B "), _(" H "), _(" S "), _(" L ") };
    char *rgb_tooltips[]
        = { _("sliders for gray value"), _("sliders for red channel"), _("sliders for green channel"),
            _("sliders for blue channel"), _("sliders for hue channel (of HSL)"),
            _("sliders for chroma channel (of HSL)"), _("sliders for value channel (of HSL)") };

    char *ttinput = _("adjustment based on input received by this module:\n* range defined by upper markers: "
                      "blend fully\n* range defined by lower markers: do not blend at all\n* range between "
                      "adjacent upper/lower markers: blend gradually");

    char *ttoutput = _("adjustment based on unblended output of this module:\n* range defined by upper "
                       "markers: blend fully\n* range defined by lower markers: do not blend at all\n* range "
                       "between adjacent upper/lower markers: blend gradually");

    bd->tab = 0;
    const int bs = DT_PIXEL_APPLY_DPI(14);

    int maxchannels = 0;
    char **labels = NULL;
    char **tooltips = NULL;

    switch(bd->csp)
    {
      case iop_cs_Lab:
        maxchannels = 5;
        labels = Lab_labels;
        tooltips = Lab_tooltips;
        bd->scale_print[0] = _blendif_scale_print_L;
        bd->scale_print[1] = _blendif_scale_print_ab;
        bd->scale_print[2] = _blendif_scale_print_ab;
        bd->scale_print[3] = _blendif_scale_print_default;
        bd->scale_print[4] = _blendif_scale_print_hue;
        bd->increments[0] = 1.0f / 100.0f;
        bd->increments[1] = 1.0f / 256.0f;
        bd->increments[2] = 1.0f / 256.0f;
        bd->increments[3] = 1.0f / 100.0f;
        bd->increments[4] = 1.0f / 360.0f;
        bd->channels[0][0] = DEVELOP_BLENDIF_L_in;
        bd->channels[0][1] = DEVELOP_BLENDIF_L_out;
        bd->channels[1][0] = DEVELOP_BLENDIF_A_in;
        bd->channels[1][1] = DEVELOP_BLENDIF_A_out;
        bd->channels[2][0] = DEVELOP_BLENDIF_B_in;
        bd->channels[2][1] = DEVELOP_BLENDIF_B_out;
        bd->channels[3][0] = DEVELOP_BLENDIF_C_in;
        bd->channels[3][1] = DEVELOP_BLENDIF_C_out;
        bd->channels[4][0] = DEVELOP_BLENDIF_h_in;
        bd->channels[4][1] = DEVELOP_BLENDIF_h_out;
        bd->display_channel[0][0] = DT_DEV_PIXELPIPE_DISPLAY_L;
        bd->display_channel[0][1] = DT_DEV_PIXELPIPE_DISPLAY_L | DT_DEV_PIXELPIPE_DISPLAY_OUTPUT;
        bd->display_channel[1][0] = DT_DEV_PIXELPIPE_DISPLAY_a;
        bd->display_channel[1][1] = DT_DEV_PIXELPIPE_DISPLAY_a | DT_DEV_PIXELPIPE_DISPLAY_OUTPUT;
        bd->display_channel[2][0] = DT_DEV_PIXELPIPE_DISPLAY_b;
        bd->display_channel[2][1] = DT_DEV_PIXELPIPE_DISPLAY_b | DT_DEV_PIXELPIPE_DISPLAY_OUTPUT;
        bd->display_channel[3][0] = DT_DEV_PIXELPIPE_DISPLAY_LCH_C;
        bd->display_channel[3][1] = DT_DEV_PIXELPIPE_DISPLAY_LCH_C | DT_DEV_PIXELPIPE_DISPLAY_OUTPUT;
        bd->display_channel[4][0] = DT_DEV_PIXELPIPE_DISPLAY_LCH_h;
        bd->display_channel[4][1] = DT_DEV_PIXELPIPE_DISPLAY_LCH_h | DT_DEV_PIXELPIPE_DISPLAY_OUTPUT;
        bd->colorstops[0] = _gradient_L;
        bd->numberstops[0] = sizeof(_gradient_L) / sizeof(dt_iop_gui_blendif_colorstop_t);
        bd->colorstops[1] = _gradient_a;
        bd->numberstops[1] = sizeof(_gradient_a) / sizeof(dt_iop_gui_blendif_colorstop_t);
        bd->colorstops[2] = _gradient_b;
        bd->numberstops[2] = sizeof(_gradient_b) / sizeof(dt_iop_gui_blendif_colorstop_t);
        bd->colorstops[3] = _gradient_chroma;
        bd->numberstops[3] = sizeof(_gradient_chroma) / sizeof(dt_iop_gui_blendif_colorstop_t);
        bd->colorstops[4] = _gradient_hue;
        bd->numberstops[4] = sizeof(_gradient_hue) / sizeof(dt_iop_gui_blendif_colorstop_t);
        break;
      case iop_cs_rgb:
        maxchannels = 7;
        labels = rgb_labels;
        tooltips = rgb_tooltips;
        bd->scale_print[0] = _blendif_scale_print_rgb;
        bd->scale_print[1] = _blendif_scale_print_rgb;
        bd->scale_print[2] = _blendif_scale_print_rgb;
        bd->scale_print[3] = _blendif_scale_print_rgb;
        bd->scale_print[4] = _blendif_scale_print_hue;
        bd->scale_print[5] = _blendif_scale_print_default;
        bd->scale_print[6] = _blendif_scale_print_L;
        bd->increments[0] = 1.0f / 255.0f;
        bd->increments[1] = 1.0f / 255.0f;
        bd->increments[2] = 1.0f / 255.0f;
        bd->increments[3] = 1.0f / 255.0f;
        bd->increments[4] = 1.0f / 360.0f;
        bd->increments[5] = 1.0f / 100.0f;
        bd->increments[6] = 1.0f / 100.0f;
        bd->channels[0][0] = DEVELOP_BLENDIF_GRAY_in;
        bd->channels[0][1] = DEVELOP_BLENDIF_GRAY_out;
        bd->channels[1][0] = DEVELOP_BLENDIF_RED_in;
        bd->channels[1][1] = DEVELOP_BLENDIF_RED_out;
        bd->channels[2][0] = DEVELOP_BLENDIF_GREEN_in;
        bd->channels[2][1] = DEVELOP_BLENDIF_GREEN_out;
        bd->channels[3][0] = DEVELOP_BLENDIF_BLUE_in;
        bd->channels[3][1] = DEVELOP_BLENDIF_BLUE_out;
        bd->channels[4][0] = DEVELOP_BLENDIF_H_in;
        bd->channels[4][1] = DEVELOP_BLENDIF_H_out;
        bd->channels[5][0] = DEVELOP_BLENDIF_S_in;
        bd->channels[5][1] = DEVELOP_BLENDIF_S_out;
        bd->channels[6][0] = DEVELOP_BLENDIF_l_in;
        bd->channels[6][1] = DEVELOP_BLENDIF_l_out;
        bd->display_channel[0][0] = DT_DEV_PIXELPIPE_DISPLAY_GRAY;
        bd->display_channel[0][1] = DT_DEV_PIXELPIPE_DISPLAY_GRAY | DT_DEV_PIXELPIPE_DISPLAY_OUTPUT;
        bd->display_channel[1][0] = DT_DEV_PIXELPIPE_DISPLAY_R;
        bd->display_channel[1][1] = DT_DEV_PIXELPIPE_DISPLAY_R | DT_DEV_PIXELPIPE_DISPLAY_OUTPUT;
        bd->display_channel[2][0] = DT_DEV_PIXELPIPE_DISPLAY_G;
        bd->display_channel[2][1] = DT_DEV_PIXELPIPE_DISPLAY_G | DT_DEV_PIXELPIPE_DISPLAY_OUTPUT;
        bd->display_channel[3][0] = DT_DEV_PIXELPIPE_DISPLAY_B;
        bd->display_channel[3][1] = DT_DEV_PIXELPIPE_DISPLAY_B | DT_DEV_PIXELPIPE_DISPLAY_OUTPUT;
        bd->display_channel[4][0] = DT_DEV_PIXELPIPE_DISPLAY_HSL_H;
        bd->display_channel[4][1] = DT_DEV_PIXELPIPE_DISPLAY_HSL_H | DT_DEV_PIXELPIPE_DISPLAY_OUTPUT;
        bd->display_channel[5][0] = DT_DEV_PIXELPIPE_DISPLAY_HSL_S;
        bd->display_channel[5][1] = DT_DEV_PIXELPIPE_DISPLAY_HSL_S | DT_DEV_PIXELPIPE_DISPLAY_OUTPUT;
        bd->display_channel[6][0] = DT_DEV_PIXELPIPE_DISPLAY_HSL_l;
        bd->display_channel[6][1] = DT_DEV_PIXELPIPE_DISPLAY_HSL_l | DT_DEV_PIXELPIPE_DISPLAY_OUTPUT;
        bd->colorstops[0] = _gradient_gray;
        bd->numberstops[0] = sizeof(_gradient_gray) / sizeof(dt_iop_gui_blendif_colorstop_t);
        bd->colorstops[1] = _gradient_red;
        bd->numberstops[1] = sizeof(_gradient_red) / sizeof(dt_iop_gui_blendif_colorstop_t);
        bd->colorstops[2] = _gradient_green;
        bd->numberstops[2] = sizeof(_gradient_green) / sizeof(dt_iop_gui_blendif_colorstop_t);
        bd->colorstops[3] = _gradient_blue;
        bd->numberstops[3] = sizeof(_gradient_blue) / sizeof(dt_iop_gui_blendif_colorstop_t);
        bd->colorstops[4] = _gradient_HUE;
        bd->numberstops[4] = sizeof(_gradient_HUE) / sizeof(dt_iop_gui_blendif_colorstop_t);
        bd->colorstops[5] = _gradient_chroma;
        bd->numberstops[5] = sizeof(_gradient_chroma) / sizeof(dt_iop_gui_blendif_colorstop_t);
        bd->colorstops[6] = _gradient_gray;
        bd->numberstops[6] = sizeof(_gradient_gray) / sizeof(dt_iop_gui_blendif_colorstop_t);
        break;
      default:
        assert(FALSE); // blendif not supported for RAW, which is already caught upstream; we should not get
                       // here
    }

    GtkWidget *uplabel = gtk_box_new(GTK_ORIENTATION_HORIZONTAL, 0);
    GtkWidget *lowlabel = gtk_box_new(GTK_ORIENTATION_HORIZONTAL, 0);
    GtkWidget *upslider = gtk_box_new(GTK_ORIENTATION_HORIZONTAL, DT_PIXEL_APPLY_DPI(5));
    GtkWidget *lowslider = gtk_box_new(GTK_ORIENTATION_HORIZONTAL, DT_PIXEL_APPLY_DPI(5));
    GtkWidget *notebook = gtk_box_new(GTK_ORIENTATION_VERTICAL, 0);
    GtkWidget *header = gtk_box_new(GTK_ORIENTATION_HORIZONTAL, DT_PIXEL_APPLY_DPI(5));

    bd->channel_tabs = GTK_NOTEBOOK(gtk_notebook_new());

    for(int ch = 0; ch < maxchannels; ch++)
    {
      gtk_notebook_append_page(GTK_NOTEBOOK(bd->channel_tabs),
                               GTK_WIDGET(gtk_box_new(GTK_ORIENTATION_HORIZONTAL, 0)),
                               gtk_label_new(labels[ch]));
      gtk_widget_set_tooltip_text(gtk_notebook_get_tab_label(bd->channel_tabs,
                                                             gtk_notebook_get_nth_page(bd->channel_tabs, -1)),
                                  tooltips[ch]);
    }

    gtk_widget_show_all(GTK_WIDGET(gtk_notebook_get_nth_page(bd->channel_tabs, bd->tab)));
    gtk_notebook_set_current_page(GTK_NOTEBOOK(bd->channel_tabs), bd->tab);
    gtk_notebook_set_scrollable(bd->channel_tabs, TRUE);

    gtk_box_pack_start(GTK_BOX(notebook), GTK_WIDGET(bd->channel_tabs), FALSE, FALSE, 0);

    bd->colorpicker
        = dtgtk_togglebutton_new(dtgtk_cairo_paint_colorpicker, CPF_STYLE_FLAT | CPF_DO_NOT_USE_BORDER, NULL);
    gtk_widget_set_tooltip_text(bd->colorpicker, _("pick GUI color from image"));
    gtk_widget_set_size_request(GTK_WIDGET(bd->colorpicker), bs, bs);

    GtkWidget *res = dtgtk_button_new(dtgtk_cairo_paint_reset, CPF_STYLE_FLAT | CPF_DO_NOT_USE_BORDER, NULL);
    gtk_widget_set_tooltip_text(res, _("reset blend mask settings"));
    gtk_widget_set_size_request(res, bs, bs);

    GtkWidget *inv = dtgtk_button_new(dtgtk_cairo_paint_invert, CPF_STYLE_FLAT | CPF_DO_NOT_USE_BORDER, NULL);
    gtk_widget_set_tooltip_text(inv, _("invert all channel's polarities"));
    gtk_widget_set_size_request(inv, bs, bs);

    gtk_box_pack_start(GTK_BOX(header), GTK_WIDGET(notebook), TRUE, TRUE, 0);
    gtk_box_pack_end(GTK_BOX(header), GTK_WIDGET(res), FALSE, FALSE, 0);
    gtk_box_pack_end(GTK_BOX(header), GTK_WIDGET(inv), FALSE, FALSE, 0);
    gtk_box_pack_end(GTK_BOX(header), GTK_WIDGET(bd->colorpicker), FALSE, FALSE, 0);

    bd->lower_slider = DTGTK_GRADIENT_SLIDER_MULTIVALUE(dtgtk_gradient_slider_multivalue_new(4));
    bd->upper_slider = DTGTK_GRADIENT_SLIDER_MULTIVALUE(dtgtk_gradient_slider_multivalue_new(4));

    bd->lower_polarity
        = dtgtk_togglebutton_new(dtgtk_cairo_paint_plusminus, CPF_STYLE_FLAT | CPF_DO_NOT_USE_BORDER, NULL);
    gtk_widget_set_tooltip_text(bd->lower_polarity, _("toggle polarity. best seen by enabling 'display mask'"));

    bd->upper_polarity
        = dtgtk_togglebutton_new(dtgtk_cairo_paint_plusminus, CPF_STYLE_FLAT | CPF_DO_NOT_USE_BORDER, NULL);
    gtk_widget_set_tooltip_text(bd->upper_polarity, _("toggle polarity. best seen by enabling 'display mask'"));

    gtk_box_pack_start(GTK_BOX(upslider), GTK_WIDGET(bd->upper_slider), TRUE, TRUE, 0);
    gtk_box_pack_end(GTK_BOX(upslider), GTK_WIDGET(bd->upper_polarity), FALSE, FALSE, 0);

    gtk_box_pack_start(GTK_BOX(lowslider), GTK_WIDGET(bd->lower_slider), TRUE, TRUE, 0);
    gtk_box_pack_end(GTK_BOX(lowslider), GTK_WIDGET(bd->lower_polarity), FALSE, FALSE, 0);


    GtkWidget *output = gtk_label_new(_("output"));
    bd->upper_picker_label = GTK_LABEL(gtk_label_new(""));
    gtk_box_pack_start(GTK_BOX(uplabel), GTK_WIDGET(output), FALSE, FALSE, 0);
    gtk_box_pack_start(GTK_BOX(uplabel), GTK_WIDGET(bd->upper_picker_label), TRUE, TRUE, 0);
    for(int k = 0; k < 4; k++)
    {
      bd->upper_label[k] = GTK_LABEL(gtk_label_new(NULL));
      gtk_label_set_width_chars(bd->upper_label[k], 5);
      gtk_box_pack_start(GTK_BOX(uplabel), GTK_WIDGET(bd->upper_label[k]), FALSE, FALSE, 0);
    }

    GtkWidget *input = gtk_label_new(_("input"));
    bd->lower_picker_label = GTK_LABEL(gtk_label_new(""));
    gtk_box_pack_start(GTK_BOX(lowlabel), GTK_WIDGET(input), FALSE, FALSE, 0);
    gtk_box_pack_start(GTK_BOX(lowlabel), GTK_WIDGET(bd->lower_picker_label), TRUE, TRUE, 0);
    for(int k = 0; k < 4; k++)
    {
      bd->lower_label[k] = GTK_LABEL(gtk_label_new(NULL));
      gtk_label_set_width_chars(bd->lower_label[k], 5);
      gtk_box_pack_start(GTK_BOX(lowlabel), GTK_WIDGET(bd->lower_label[k]), FALSE, FALSE, 0);
    }

    gtk_widget_set_tooltip_text(GTK_WIDGET(bd->lower_slider), _("double click to reset"));
    gtk_widget_set_tooltip_text(GTK_WIDGET(bd->upper_slider), _("double click to reset"));
    gtk_widget_set_tooltip_text(output, ttoutput);
    gtk_widget_set_tooltip_text(input, ttinput);

    g_signal_connect(G_OBJECT(bd->lower_slider), "draw", G_CALLBACK(_blendop_blendif_draw), module);

    g_signal_connect(G_OBJECT(bd->upper_slider), "draw", G_CALLBACK(_blendop_blendif_draw), module);

    g_signal_connect(G_OBJECT(bd->channel_tabs), "switch_page", G_CALLBACK(_blendop_blendif_tab_switch), bd);

    g_signal_connect(G_OBJECT(bd->upper_slider), "value-changed", G_CALLBACK(_blendop_blendif_upper_callback),
                     bd);

    g_signal_connect(G_OBJECT(bd->lower_slider), "value-changed", G_CALLBACK(_blendop_blendif_lower_callback),
                     bd);

    g_signal_connect(G_OBJECT(bd->lower_slider), "leave-notify-event", G_CALLBACK(_blendop_blendif_leave), module);

    g_signal_connect(G_OBJECT(bd->upper_slider), "leave-notify-event", G_CALLBACK(_blendop_blendif_leave), module);

    g_signal_connect(G_OBJECT(bd->lower_slider), "enter-notify-event", G_CALLBACK(_blendop_blendif_enter), module);

    g_signal_connect(G_OBJECT(bd->upper_slider), "enter-notify-event", G_CALLBACK(_blendop_blendif_enter), module);

    g_signal_connect(G_OBJECT(bd->colorpicker), "toggled", G_CALLBACK(_blendop_blendif_pick_toggled), module);

    g_signal_connect(G_OBJECT(res), "clicked", G_CALLBACK(_blendop_blendif_reset), module);

    g_signal_connect(G_OBJECT(inv), "clicked", G_CALLBACK(_blendop_blendif_invert), module);

    g_signal_connect(G_OBJECT(bd->lower_polarity), "toggled", G_CALLBACK(_blendop_blendif_polarity_callback),
                     bd);

    g_signal_connect(G_OBJECT(bd->upper_polarity), "toggled", G_CALLBACK(_blendop_blendif_polarity_callback),
                     bd);

    gtk_box_pack_start(GTK_BOX(bd->blendif_box), GTK_WIDGET(header), TRUE, FALSE, 0);
    gtk_box_pack_start(GTK_BOX(bd->blendif_box), GTK_WIDGET(uplabel), TRUE, FALSE, 0);
    gtk_box_pack_start(GTK_BOX(bd->blendif_box), GTK_WIDGET(upslider), TRUE, FALSE, 0);
    gtk_box_pack_start(GTK_BOX(bd->blendif_box), GTK_WIDGET(lowlabel), TRUE, FALSE, 0);
    gtk_box_pack_start(GTK_BOX(bd->blendif_box), GTK_WIDGET(lowslider), TRUE, FALSE, 0);

    bd->blendif_inited = 1;
  }

  gtk_container_add(GTK_CONTAINER(event_box), GTK_WIDGET(bd->blendif_box));
}

void dt_iop_gui_update_masks(dt_iop_module_t *module)
{
  dt_iop_gui_blend_data_t *bd = (dt_iop_gui_blend_data_t *)module->blend_data;
  dt_develop_blend_params_t *bp = module->blend_params;

  if(!bd || !bd->masks_support || !bd->masks_inited) return;

  /* update masks state */
  dt_masks_form_t *grp = dt_masks_get_from_id(darktable.develop, module->blend_params->mask_id);
  dt_bauhaus_combobox_clear(bd->masks_combo);
  if(grp && (grp->type & DT_MASKS_GROUP) && g_list_length(grp->points) > 0)
  {
    char txt[512];
    guint n = g_list_length(grp->points);
    snprintf(txt, sizeof(txt), ngettext("%d shape used", "%d shapes used", n), n);
    dt_bauhaus_combobox_add(bd->masks_combo, txt);
  }
  else
  {
    dt_bauhaus_combobox_add(bd->masks_combo, _("no mask used"));
    bd->masks_shown = DT_MASKS_EDIT_OFF;
    // reset the gui
    dt_masks_set_edit_mode(module, DT_MASKS_EDIT_OFF);
  }
  dt_bauhaus_combobox_set(bd->masks_combo, 0);

  gtk_toggle_button_set_active(GTK_TOGGLE_BUTTON(bd->masks_edit), bd->masks_shown != DT_MASKS_EDIT_OFF);
  gtk_toggle_button_set_active(GTK_TOGGLE_BUTTON(bd->masks_polarity),
                               bp->mask_combine & DEVELOP_COMBINE_MASKS_POS);

  // update buttons status
  int b1 = 0, b2 = 0, b3 = 0, b4 = 0, b5 = 0;
  if(module->dev->form_gui && module->dev->form_visible && module->dev->form_gui->creation
     && module->dev->form_gui->creation_module == module)
  {
    if(module->dev->form_visible->type & DT_MASKS_CIRCLE)
      b1 = 1;
    else if(module->dev->form_visible->type & DT_MASKS_PATH)
      b2 = 1;
    else if(module->dev->form_visible->type & DT_MASKS_GRADIENT)
      b3 = 1;
    else if(module->dev->form_visible->type & DT_MASKS_ELLIPSE)
      b4 = 1;
    else if(module->dev->form_visible->type & DT_MASKS_BRUSH)
      b5 = 1;
  }
  gtk_toggle_button_set_active(GTK_TOGGLE_BUTTON(bd->masks_circle), b1);
  gtk_toggle_button_set_active(GTK_TOGGLE_BUTTON(bd->masks_path), b2);
  gtk_toggle_button_set_active(GTK_TOGGLE_BUTTON(bd->masks_gradient), b3);
  gtk_toggle_button_set_active(GTK_TOGGLE_BUTTON(bd->masks_ellipse), b4);
  gtk_toggle_button_set_active(GTK_TOGGLE_BUTTON(bd->masks_brush), b5);
}

void dt_iop_gui_init_masks(GtkBox *blendw, dt_iop_module_t *module)
{
  dt_iop_gui_blend_data_t *bd = (dt_iop_gui_blend_data_t *)module->blend_data;

  bd->masks_box = GTK_BOX(gtk_box_new(GTK_ORIENTATION_VERTICAL, DT_BAUHAUS_SPACE));
  // add event box so that one can click into the area to get help for drawn masks
  GtkWidget* event_box = gtk_event_box_new();
  dt_gui_add_help_link(GTK_WIDGET(event_box), "drawn_mask.html");
  gtk_container_add(GTK_CONTAINER(blendw), event_box);

  /* create and add masks support if module supports it */
  if(bd->masks_support)
  {
    const int bs = DT_PIXEL_APPLY_DPI(14);

    bd->masks_combo_ids = NULL;
    bd->masks_shown = DT_MASKS_EDIT_OFF;

    GtkWidget *hbox = gtk_box_new(GTK_ORIENTATION_HORIZONTAL, 0);
    GtkWidget *abox = gtk_box_new(GTK_ORIENTATION_HORIZONTAL, 0);

    bd->masks_combo = dt_bauhaus_combobox_new(module);
    dt_bauhaus_widget_set_label(bd->masks_combo, _("blend"), _("drawn mask"));
    dt_bauhaus_combobox_add(bd->masks_combo, _("no mask used"));
    dt_bauhaus_combobox_set(bd->masks_combo, 0);
    g_signal_connect(G_OBJECT(bd->masks_combo), "value-changed",
                     G_CALLBACK(dt_masks_iop_value_changed_callback), module);
    dt_bauhaus_combobox_add_populate_fct(bd->masks_combo, dt_masks_iop_combo_populate);
    gtk_box_pack_start(GTK_BOX(hbox), bd->masks_combo, TRUE, TRUE, 0);

    bd->masks_edit
        = dtgtk_togglebutton_new(dtgtk_cairo_paint_masks_eye, CPF_STYLE_FLAT | CPF_DO_NOT_USE_BORDER, NULL);
    g_signal_connect(G_OBJECT(bd->masks_edit), "button-press-event", G_CALLBACK(_blendop_masks_show_and_edit),
                     module);
    gtk_widget_set_tooltip_text(bd->masks_edit, _("show and edit mask elements"));
    gtk_widget_set_size_request(GTK_WIDGET(bd->masks_edit), bs, bs);
    gtk_toggle_button_set_active(GTK_TOGGLE_BUTTON(bd->masks_edit), FALSE);
    gtk_box_pack_start(GTK_BOX(hbox), bd->masks_edit, FALSE, FALSE, 0);

    bd->masks_polarity
        = dtgtk_togglebutton_new(dtgtk_cairo_paint_plusminus, CPF_STYLE_FLAT | CPF_DO_NOT_USE_BORDER, NULL);
    gtk_widget_set_tooltip_text(bd->masks_polarity, _("toggle polarity of drawn mask"));
    g_signal_connect(G_OBJECT(bd->masks_polarity), "toggled", G_CALLBACK(_blendop_masks_polarity_callback),
                     module);
    gtk_widget_set_size_request(GTK_WIDGET(bd->masks_polarity), bs, bs);
    gtk_toggle_button_set_active(GTK_TOGGLE_BUTTON(bd->masks_polarity), FALSE);
    gtk_box_pack_start(GTK_BOX(hbox), bd->masks_polarity, FALSE, FALSE, 0);

    bd->masks_gradient
        = dtgtk_togglebutton_new(dtgtk_cairo_paint_masks_gradient, CPF_STYLE_FLAT | CPF_DO_NOT_USE_BORDER, NULL);
    g_signal_connect(G_OBJECT(bd->masks_gradient), "button-press-event",
                     G_CALLBACK(_blendop_masks_add_gradient), module);
    gtk_widget_set_tooltip_text(bd->masks_gradient, _("add gradient"));
    gtk_widget_set_size_request(GTK_WIDGET(bd->masks_gradient), bs, bs);
    gtk_toggle_button_set_active(GTK_TOGGLE_BUTTON(bd->masks_gradient), FALSE);
    gtk_box_pack_end(GTK_BOX(abox), bd->masks_gradient, FALSE, FALSE, 0);

    bd->masks_path
        = dtgtk_togglebutton_new(dtgtk_cairo_paint_masks_path, CPF_STYLE_FLAT | CPF_DO_NOT_USE_BORDER, NULL);
    g_signal_connect(G_OBJECT(bd->masks_path), "button-press-event", G_CALLBACK(_blendop_masks_add_path),
                     module);
    gtk_widget_set_tooltip_text(bd->masks_path, _("add path"));
    gtk_widget_set_size_request(GTK_WIDGET(bd->masks_path), bs, bs);
    gtk_toggle_button_set_active(GTK_TOGGLE_BUTTON(bd->masks_path), FALSE);
    gtk_box_pack_end(GTK_BOX(abox), bd->masks_path, FALSE, FALSE, bs);

    bd->masks_ellipse
        = dtgtk_togglebutton_new(dtgtk_cairo_paint_masks_ellipse, CPF_STYLE_FLAT | CPF_DO_NOT_USE_BORDER, NULL);
    g_signal_connect(G_OBJECT(bd->masks_ellipse), "button-press-event",
                     G_CALLBACK(_blendop_masks_add_ellipse), module);
    gtk_widget_set_tooltip_text(bd->masks_ellipse, _("add ellipse"));
    gtk_widget_set_size_request(GTK_WIDGET(bd->masks_ellipse), bs, bs);
    gtk_toggle_button_set_active(GTK_TOGGLE_BUTTON(bd->masks_ellipse), FALSE);
    gtk_box_pack_end(GTK_BOX(abox), bd->masks_ellipse, FALSE, FALSE, 0);

    bd->masks_circle
        = dtgtk_togglebutton_new(dtgtk_cairo_paint_masks_circle, CPF_STYLE_FLAT | CPF_DO_NOT_USE_BORDER, NULL);
    g_signal_connect(G_OBJECT(bd->masks_circle), "button-press-event", G_CALLBACK(_blendop_masks_add_circle),
                     module);
    gtk_widget_set_tooltip_text(bd->masks_circle, _("add circle"));
    gtk_widget_set_size_request(GTK_WIDGET(bd->masks_circle), bs, bs);
    gtk_toggle_button_set_active(GTK_TOGGLE_BUTTON(bd->masks_circle), FALSE);
    gtk_box_pack_end(GTK_BOX(abox), bd->masks_circle, FALSE, FALSE, bs);

    bd->masks_brush
        = dtgtk_togglebutton_new(dtgtk_cairo_paint_masks_brush, CPF_STYLE_FLAT | CPF_DO_NOT_USE_BORDER, NULL);
    g_signal_connect(G_OBJECT(bd->masks_brush), "button-press-event", G_CALLBACK(_blendop_masks_add_brush),
                     module);
    gtk_widget_set_tooltip_text(bd->masks_brush, _("add brush"));
    gtk_widget_set_size_request(GTK_WIDGET(bd->masks_brush), bs, bs);
    gtk_toggle_button_set_active(GTK_TOGGLE_BUTTON(bd->masks_brush), FALSE);
    gtk_box_pack_end(GTK_BOX(abox), bd->masks_brush, FALSE, FALSE, 0);


    gtk_box_pack_start(GTK_BOX(bd->masks_box), GTK_WIDGET(hbox), TRUE, TRUE, 0);
    gtk_box_pack_start(GTK_BOX(bd->masks_box), GTK_WIDGET(abox), TRUE, TRUE, 0);

    bd->masks_inited = 1;
  }
  gtk_container_add(GTK_CONTAINER(event_box), GTK_WIDGET(bd->masks_box));
}

void dt_iop_gui_cleanup_blending(dt_iop_module_t *module)
{
  if(!module->blend_data) return;
  dt_iop_gui_blend_data_t *bd = (dt_iop_gui_blend_data_t *)module->blend_data;

  dt_pthread_mutex_lock(&bd->lock);
  if(bd->timeout_handle)
    g_source_remove(bd->timeout_handle);

  g_list_free(bd->blend_modes);
  g_list_free(bd->masks_modes);
  g_list_free(bd->masks_combine);
  g_list_free(bd->masks_invert);
  g_list_free(bd->masks_blur_modes);
  g_list_free_full(bd->blend_modes_all, g_free);
  free(bd->masks_combo_ids);
  dt_pthread_mutex_unlock(&bd->lock);
  dt_pthread_mutex_destroy(&bd->lock);

  memset(module->blend_data, 0, sizeof(dt_iop_gui_blend_data_t));

  g_free(module->blend_data);
  module->blend_data = NULL;
}


void dt_iop_gui_update_blending(dt_iop_module_t *module)
{
  dt_iop_gui_blend_data_t *bd = (dt_iop_gui_blend_data_t *)module->blend_data;

  if(!(module->flags() & IOP_FLAGS_SUPPORTS_BLENDING) || !bd || !bd->blend_inited) return;

  int reset = darktable.gui->reset;
  darktable.gui->reset = 1;

  dt_bauhaus_combobox_set(bd->masks_modes_combo,
                          g_list_index(bd->masks_modes, GUINT_TO_POINTER(module->blend_params->mask_mode)));

  /* special handling of deprecated blend modes */
  int blend_mode_number = g_list_index(bd->blend_modes, GUINT_TO_POINTER(module->blend_params->blend_mode));
  if(blend_mode_number < 0)
  {
    GList *complete_list = bd->blend_modes_all;

    while(complete_list)
    {
      dt_iop_blend_mode_t *bm = (dt_iop_blend_mode_t *)complete_list->data;
      if(bm->mode == module->blend_params->blend_mode)
      {
        dt_bauhaus_combobox_add(bd->blend_modes_combo, bm->name);
        bd->blend_modes = g_list_append(bd->blend_modes, GUINT_TO_POINTER(bm->mode));
        break;
      }
      complete_list = g_list_next(complete_list);
    }

    if(complete_list)
    {
      /* found it and added it to combobox, now find entry number */
      blend_mode_number = g_list_index(bd->blend_modes, GUINT_TO_POINTER(module->blend_params->blend_mode));
    }
    else
    {
      /* should never happen: unknown blend mode */
      dt_control_log("unknown blend mode '%d' in module '%s'", module->blend_params->blend_mode, module->op);
      blend_mode_number = 0;
    }
  }

  dt_bauhaus_combobox_set(bd->blend_modes_combo, blend_mode_number);

  dt_bauhaus_combobox_set(
      bd->masks_combine_combo,
      g_list_index(bd->masks_combine, GUINT_TO_POINTER(module->blend_params->mask_combine
                                                       & (DEVELOP_COMBINE_INV | DEVELOP_COMBINE_INCL))));
  dt_bauhaus_combobox_set(bd->masks_invert_combo,
                          g_list_index(bd->masks_invert, GUINT_TO_POINTER(module->blend_params->mask_combine
                                                                          & DEVELOP_COMBINE_INV)));
  dt_bauhaus_slider_set(bd->opacity_slider, module->blend_params->opacity);
  dt_bauhaus_combobox_set(bd->masks_blur_modes_combo,
                          g_list_index(bd->masks_blur_modes, GUINT_TO_POINTER(module->blend_params->mask_blur_mode)));
  dt_bauhaus_slider_set(bd->radius_slider, module->blend_params->radius);
  dt_bauhaus_slider_set(bd->brightness_slider, module->blend_params->brightness);
  dt_bauhaus_slider_set(bd->contrast_slider, module->blend_params->contrast);

  dt_iop_gui_update_blendif(module);
  dt_iop_gui_update_masks(module);

  /* now show hide controls as required */
  const unsigned int mask_mode = module->blend_params->mask_mode;

  if(mask_mode & DEVELOP_MASK_ENABLED)
  {
    gtk_widget_show(GTK_WIDGET(bd->top_box));
  }
  else
  {
    gtk_widget_hide(GTK_WIDGET(bd->top_box));
  }

  if((mask_mode & DEVELOP_MASK_ENABLED) && ((bd->masks_inited && (mask_mode & DEVELOP_MASK_MASK))
                                            || (bd->blendif_inited && (mask_mode & DEVELOP_MASK_CONDITIONAL))))
  {
    if(bd->blendif_inited && (mask_mode & DEVELOP_MASK_CONDITIONAL))
    {
      gtk_widget_hide(GTK_WIDGET(bd->masks_invert_combo));
      gtk_widget_show(GTK_WIDGET(bd->masks_combine_combo));
    }
    else
    {
      gtk_widget_show(GTK_WIDGET(bd->masks_invert_combo));
      gtk_widget_hide(GTK_WIDGET(bd->masks_combine_combo));
    }

    /*
     * if this iop is operating in raw space, it has only 1 channel per pixel,
     * thus there is no alpha channel where we would normally store mask
     * that would get displayed if following button have been pressed.
     *
     * TODO: revisit if/once there semi-raw iops (e.g temperature) with blending
     */
    if(dt_iop_module_colorspace(module) == iop_cs_RAW)
    {
      module->request_mask_display = DT_DEV_PIXELPIPE_DISPLAY_NONE;
      dtgtk_button_set_active(DTGTK_BUTTON(bd->showmask), 0);
      gtk_widget_hide(GTK_WIDGET(bd->showmask));
    }
    else
    {
      gtk_widget_show(GTK_WIDGET(bd->showmask));
    }

    gtk_widget_show(GTK_WIDGET(bd->bottom_box));
  }
  else
  {
    module->request_mask_display = DT_DEV_PIXELPIPE_DISPLAY_NONE;
    dtgtk_button_set_active(DTGTK_BUTTON(bd->showmask), 0);
    module->suppress_mask = 0;
    gtk_toggle_button_set_active(GTK_TOGGLE_BUTTON(bd->suppress), 0);

    gtk_widget_hide(GTK_WIDGET(bd->bottom_box));
  }


  if(bd->masks_inited && (mask_mode & DEVELOP_MASK_MASK))
  {
    gtk_widget_show(GTK_WIDGET(bd->masks_box));
  }
  else if(bd->masks_inited)
  {
    dt_masks_set_edit_mode(module, DT_MASKS_EDIT_OFF);

    gtk_widget_hide(GTK_WIDGET(bd->masks_box));
  }
  else
  {
    gtk_widget_hide(GTK_WIDGET(bd->masks_box));
  }


  if(bd->blendif_inited && (mask_mode & DEVELOP_MASK_CONDITIONAL))
  {
    gtk_widget_show(GTK_WIDGET(bd->blendif_box));
  }
  else if(bd->blendif_inited)
  {
    /* switch off color picker if it was requested by blendif */
    if(module->request_color_pick == DT_REQUEST_COLORPICK_BLEND)
    {
      module->request_color_pick = DT_REQUEST_COLORPICK_OFF;
      gtk_toggle_button_set_active(GTK_TOGGLE_BUTTON(bd->colorpicker), 0);
    }

    gtk_widget_hide(GTK_WIDGET(bd->blendif_box));
  }
  else
  {
    gtk_widget_hide(GTK_WIDGET(bd->blendif_box));
  }

  darktable.gui->reset = reset;
}

static void _collect_blend_modes(GList **list, const char *name, unsigned int mode)
{
  dt_iop_blend_mode_t *bm;
  bm = g_malloc(sizeof(dt_iop_blend_mode_t));
  g_strlcpy(bm->name, name, sizeof(bm->name));
  bm->mode = mode;
  *list = g_list_append(*list, bm);
}


static void _add_blendmode_combo(GList **list, GtkWidget *combobox, GList *complete, unsigned int mode)
{
  GList *all = complete;

  while(all)
  {
    dt_iop_blend_mode_t *bm = (dt_iop_blend_mode_t *)all->data;
    if(bm->mode == mode)
    {
      dt_bauhaus_combobox_add(combobox, bm->name);
      *list = g_list_append(*list, GUINT_TO_POINTER(bm->mode));
      break;
    }
    all = g_list_next(all);
  }
}


void dt_iop_gui_init_blending(GtkWidget *iopw, dt_iop_module_t *module)
{
  /* create and add blend mode if module supports it */
  if(module->flags() & IOP_FLAGS_SUPPORTS_BLENDING)
  {
    const int bs = DT_PIXEL_APPLY_DPI(14);

    module->blend_data = g_malloc0(sizeof(dt_iop_gui_blend_data_t));
    dt_iop_gui_blend_data_t *bd = (dt_iop_gui_blend_data_t *)module->blend_data;

    bd->iopw = iopw;
    bd->module = module;
    bd->csp = dt_iop_module_colorspace(module);
    bd->blendif_support = (bd->csp == iop_cs_Lab || bd->csp == iop_cs_rgb);
    bd->masks_support = !(module->flags() & IOP_FLAGS_NO_MASKS);

    bd->masks_modes = NULL;
    bd->blend_modes = NULL;
    bd->masks_combine = NULL;
    bd->masks_invert = NULL;
    bd->blend_modes_all = NULL;

    dt_pthread_mutex_init(&bd->lock, NULL);
    dt_pthread_mutex_lock(&bd->lock);
    bd->timeout_handle = 0;
    bd->save_for_leave = 0;
    dt_pthread_mutex_unlock(&bd->lock);


    /** generate a list of all available blend modes */
    _collect_blend_modes(&(bd->blend_modes_all), C_("blendmode", "normal"), DEVELOP_BLEND_NORMAL2);
    _collect_blend_modes(&(bd->blend_modes_all), C_("blendmode", "normal bounded"), DEVELOP_BLEND_BOUNDED);
    _collect_blend_modes(&(bd->blend_modes_all), C_("blendmode", "lighten"), DEVELOP_BLEND_LIGHTEN);
    _collect_blend_modes(&(bd->blend_modes_all), C_("blendmode", "darken"), DEVELOP_BLEND_DARKEN);
    _collect_blend_modes(&(bd->blend_modes_all), C_("blendmode", "multiply"), DEVELOP_BLEND_MULTIPLY);
    _collect_blend_modes(&(bd->blend_modes_all), C_("blendmode", "average"), DEVELOP_BLEND_AVERAGE);
    _collect_blend_modes(&(bd->blend_modes_all), C_("blendmode", "addition"), DEVELOP_BLEND_ADD);
    _collect_blend_modes(&(bd->blend_modes_all), C_("blendmode", "subtract"), DEVELOP_BLEND_SUBSTRACT);
    _collect_blend_modes(&(bd->blend_modes_all), C_("blendmode", "difference"), DEVELOP_BLEND_DIFFERENCE2);
    _collect_blend_modes(&(bd->blend_modes_all), C_("blendmode", "screen"), DEVELOP_BLEND_SCREEN);
    _collect_blend_modes(&(bd->blend_modes_all), C_("blendmode", "overlay"), DEVELOP_BLEND_OVERLAY);
    _collect_blend_modes(&(bd->blend_modes_all), C_("blendmode", "softlight"), DEVELOP_BLEND_SOFTLIGHT);
    _collect_blend_modes(&(bd->blend_modes_all), C_("blendmode", "hardlight"), DEVELOP_BLEND_HARDLIGHT);
    _collect_blend_modes(&(bd->blend_modes_all), C_("blendmode", "vividlight"), DEVELOP_BLEND_VIVIDLIGHT);
    _collect_blend_modes(&(bd->blend_modes_all), C_("blendmode", "linearlight"), DEVELOP_BLEND_LINEARLIGHT);
    _collect_blend_modes(&(bd->blend_modes_all), C_("blendmode", "pinlight"), DEVELOP_BLEND_PINLIGHT);
    _collect_blend_modes(&(bd->blend_modes_all), C_("blendmode", "lightness"), DEVELOP_BLEND_LIGHTNESS);
    _collect_blend_modes(&(bd->blend_modes_all), C_("blendmode", "chroma"), DEVELOP_BLEND_CHROMA);
    _collect_blend_modes(&(bd->blend_modes_all), C_("blendmode", "hue"), DEVELOP_BLEND_HUE);
    _collect_blend_modes(&(bd->blend_modes_all), C_("blendmode", "color"), DEVELOP_BLEND_COLOR);
    _collect_blend_modes(&(bd->blend_modes_all), C_("blendmode", "coloradjustment"),
                         DEVELOP_BLEND_COLORADJUST);
    _collect_blend_modes(&(bd->blend_modes_all), C_("blendmode", "Lab lightness"),
                         DEVELOP_BLEND_LAB_LIGHTNESS);
    _collect_blend_modes(&(bd->blend_modes_all), C_("blendmode", "Lab color"), DEVELOP_BLEND_LAB_COLOR);
    _collect_blend_modes(&(bd->blend_modes_all), C_("blendmode", "Lab L-channel"),
                         DEVELOP_BLEND_LAB_L);
    _collect_blend_modes(&(bd->blend_modes_all), C_("blendmode", "Lab a-channel"),
                         DEVELOP_BLEND_LAB_A);
    _collect_blend_modes(&(bd->blend_modes_all), C_("blendmode", "Lab b-channel"),
                         DEVELOP_BLEND_LAB_B);
    _collect_blend_modes(&(bd->blend_modes_all), C_("blendmode", "HSV lightness"),
                         DEVELOP_BLEND_HSV_LIGHTNESS);
    _collect_blend_modes(&(bd->blend_modes_all), C_("blendmode", "HSV color"), DEVELOP_BLEND_HSV_COLOR);
    _collect_blend_modes(&(bd->blend_modes_all), C_("blendmode", "RGB red channel"),
                         DEVELOP_BLEND_RGB_R);
    _collect_blend_modes(&(bd->blend_modes_all), C_("blendmode", "RGB green channel"),
                         DEVELOP_BLEND_RGB_G);
    _collect_blend_modes(&(bd->blend_modes_all), C_("blendmode", "RGB blue channel"),
                         DEVELOP_BLEND_RGB_B);

    /** deprecated blend modes: make them available as legacy history stacks might want them */
    _collect_blend_modes(&(bd->blend_modes_all), C_("blendmode", "difference (deprecated)"),
                         DEVELOP_BLEND_DIFFERENCE);
    _collect_blend_modes(&(bd->blend_modes_all), C_("blendmode", "inverse (deprecated)"),
                         DEVELOP_BLEND_INVERSE);
    _collect_blend_modes(&(bd->blend_modes_all), C_("blendmode", "normal (deprecated)"), DEVELOP_BLEND_NORMAL);
    _collect_blend_modes(&(bd->blend_modes_all), C_("blendmode", "unbounded (deprecated)"),
                         DEVELOP_BLEND_UNBOUNDED);


    bd->masks_modes_combo = dt_bauhaus_combobox_new(module);
    dt_bauhaus_widget_set_label(bd->masks_modes_combo, _("blend"), _("blend"));

    dt_bauhaus_combobox_add(bd->masks_modes_combo, _("off"));
    bd->masks_modes = g_list_append(bd->masks_modes, GUINT_TO_POINTER(DEVELOP_MASK_DISABLED));

    dt_bauhaus_combobox_add(bd->masks_modes_combo, _("uniformly"));
    bd->masks_modes = g_list_append(bd->masks_modes, GUINT_TO_POINTER(DEVELOP_MASK_ENABLED));

    if(bd->masks_support)
    {
      dt_bauhaus_combobox_add(bd->masks_modes_combo, _("drawn mask"));
      bd->masks_modes
          = g_list_append(bd->masks_modes, GUINT_TO_POINTER(DEVELOP_MASK_ENABLED | DEVELOP_MASK_MASK));
    }

    if(bd->blendif_support)
    {
      dt_bauhaus_combobox_add(bd->masks_modes_combo, _("parametric mask"));
      bd->masks_modes
          = g_list_append(bd->masks_modes, GUINT_TO_POINTER(DEVELOP_MASK_ENABLED | DEVELOP_MASK_CONDITIONAL));
    }

    if(bd->blendif_support && bd->masks_support)
    {
      dt_bauhaus_combobox_add(bd->masks_modes_combo, _("drawn & parametric mask"));
      bd->masks_modes
          = g_list_append(bd->masks_modes, GUINT_TO_POINTER(DEVELOP_MASK_ENABLED | DEVELOP_MASK_BOTH));
    }

    dt_bauhaus_combobox_set(bd->masks_modes_combo, 0);
    gtk_widget_set_tooltip_text(bd->masks_modes_combo,_("activate blending: uniformly, with drawn mask, with "
                                                        "parametric mask, or combination of both"));
    g_signal_connect(G_OBJECT(bd->masks_modes_combo), "value-changed",
                     G_CALLBACK(_blendop_masks_mode_callback), bd);
    dt_gui_add_help_link(GTK_WIDGET(bd->masks_modes_combo), "blending.html");

    bd->blend_modes_combo = dt_bauhaus_combobox_new(module);
    dt_bauhaus_widget_set_label(bd->blend_modes_combo, _("blend"), _("blend mode"));
    gtk_widget_set_tooltip_text(bd->blend_modes_combo, _("choose blending mode"));

    /** populate combobox depending on the color space this module acts in */
    switch(bd->csp)
    {
      case iop_cs_Lab:
        _add_blendmode_combo(&(bd->blend_modes), bd->blend_modes_combo, bd->blend_modes_all,
                             DEVELOP_BLEND_NORMAL2);
        _add_blendmode_combo(&(bd->blend_modes), bd->blend_modes_combo, bd->blend_modes_all,
                             DEVELOP_BLEND_BOUNDED);
        _add_blendmode_combo(&(bd->blend_modes), bd->blend_modes_combo, bd->blend_modes_all,
                             DEVELOP_BLEND_LIGHTEN);
        _add_blendmode_combo(&(bd->blend_modes), bd->blend_modes_combo, bd->blend_modes_all,
                             DEVELOP_BLEND_DARKEN);
        _add_blendmode_combo(&(bd->blend_modes), bd->blend_modes_combo, bd->blend_modes_all,
                             DEVELOP_BLEND_MULTIPLY);
        _add_blendmode_combo(&(bd->blend_modes), bd->blend_modes_combo, bd->blend_modes_all,
                             DEVELOP_BLEND_AVERAGE);
        _add_blendmode_combo(&(bd->blend_modes), bd->blend_modes_combo, bd->blend_modes_all,
                             DEVELOP_BLEND_ADD);
        _add_blendmode_combo(&(bd->blend_modes), bd->blend_modes_combo, bd->blend_modes_all,
                             DEVELOP_BLEND_SUBSTRACT);
        _add_blendmode_combo(&(bd->blend_modes), bd->blend_modes_combo, bd->blend_modes_all,
                             DEVELOP_BLEND_DIFFERENCE2);
        _add_blendmode_combo(&(bd->blend_modes), bd->blend_modes_combo, bd->blend_modes_all,
                             DEVELOP_BLEND_SCREEN);
        _add_blendmode_combo(&(bd->blend_modes), bd->blend_modes_combo, bd->blend_modes_all,
                             DEVELOP_BLEND_OVERLAY);
        _add_blendmode_combo(&(bd->blend_modes), bd->blend_modes_combo, bd->blend_modes_all,
                             DEVELOP_BLEND_SOFTLIGHT);
        _add_blendmode_combo(&(bd->blend_modes), bd->blend_modes_combo, bd->blend_modes_all,
                             DEVELOP_BLEND_HARDLIGHT);
        _add_blendmode_combo(&(bd->blend_modes), bd->blend_modes_combo, bd->blend_modes_all,
                             DEVELOP_BLEND_VIVIDLIGHT);
        _add_blendmode_combo(&(bd->blend_modes), bd->blend_modes_combo, bd->blend_modes_all,
                             DEVELOP_BLEND_LINEARLIGHT);
        _add_blendmode_combo(&(bd->blend_modes), bd->blend_modes_combo, bd->blend_modes_all,
                             DEVELOP_BLEND_PINLIGHT);
        _add_blendmode_combo(&(bd->blend_modes), bd->blend_modes_combo, bd->blend_modes_all,
                             DEVELOP_BLEND_LAB_LIGHTNESS);
        _add_blendmode_combo(&(bd->blend_modes), bd->blend_modes_combo, bd->blend_modes_all,
                             DEVELOP_BLEND_LAB_A);
        _add_blendmode_combo(&(bd->blend_modes), bd->blend_modes_combo, bd->blend_modes_all,
                             DEVELOP_BLEND_LAB_B);
        _add_blendmode_combo(&(bd->blend_modes), bd->blend_modes_combo, bd->blend_modes_all,
                             DEVELOP_BLEND_LAB_COLOR);
        _add_blendmode_combo(&(bd->blend_modes), bd->blend_modes_combo, bd->blend_modes_all,
                             DEVELOP_BLEND_LIGHTNESS);
        _add_blendmode_combo(&(bd->blend_modes), bd->blend_modes_combo, bd->blend_modes_all,
                             DEVELOP_BLEND_CHROMA);
        _add_blendmode_combo(&(bd->blend_modes), bd->blend_modes_combo, bd->blend_modes_all,
                             DEVELOP_BLEND_HUE);
        _add_blendmode_combo(&(bd->blend_modes), bd->blend_modes_combo, bd->blend_modes_all,
                             DEVELOP_BLEND_COLOR);
        _add_blendmode_combo(&(bd->blend_modes), bd->blend_modes_combo, bd->blend_modes_all,
                             DEVELOP_BLEND_COLORADJUST);
        break;

      case iop_cs_rgb:
        _add_blendmode_combo(&(bd->blend_modes), bd->blend_modes_combo, bd->blend_modes_all,
                             DEVELOP_BLEND_NORMAL2);
        _add_blendmode_combo(&(bd->blend_modes), bd->blend_modes_combo, bd->blend_modes_all,
                             DEVELOP_BLEND_BOUNDED);
        _add_blendmode_combo(&(bd->blend_modes), bd->blend_modes_combo, bd->blend_modes_all,
                             DEVELOP_BLEND_LIGHTEN);
        _add_blendmode_combo(&(bd->blend_modes), bd->blend_modes_combo, bd->blend_modes_all,
                             DEVELOP_BLEND_DARKEN);
        _add_blendmode_combo(&(bd->blend_modes), bd->blend_modes_combo, bd->blend_modes_all,
                             DEVELOP_BLEND_MULTIPLY);
        _add_blendmode_combo(&(bd->blend_modes), bd->blend_modes_combo, bd->blend_modes_all,
                             DEVELOP_BLEND_AVERAGE);
        _add_blendmode_combo(&(bd->blend_modes), bd->blend_modes_combo, bd->blend_modes_all,
                             DEVELOP_BLEND_ADD);
        _add_blendmode_combo(&(bd->blend_modes), bd->blend_modes_combo, bd->blend_modes_all,
                             DEVELOP_BLEND_SUBSTRACT);
        _add_blendmode_combo(&(bd->blend_modes), bd->blend_modes_combo, bd->blend_modes_all,
                             DEVELOP_BLEND_DIFFERENCE2);
        _add_blendmode_combo(&(bd->blend_modes), bd->blend_modes_combo, bd->blend_modes_all,
                             DEVELOP_BLEND_SCREEN);
        _add_blendmode_combo(&(bd->blend_modes), bd->blend_modes_combo, bd->blend_modes_all,
                             DEVELOP_BLEND_OVERLAY);
        _add_blendmode_combo(&(bd->blend_modes), bd->blend_modes_combo, bd->blend_modes_all,
                             DEVELOP_BLEND_SOFTLIGHT);
        _add_blendmode_combo(&(bd->blend_modes), bd->blend_modes_combo, bd->blend_modes_all,
                             DEVELOP_BLEND_HARDLIGHT);
        _add_blendmode_combo(&(bd->blend_modes), bd->blend_modes_combo, bd->blend_modes_all,
                             DEVELOP_BLEND_VIVIDLIGHT);
        _add_blendmode_combo(&(bd->blend_modes), bd->blend_modes_combo, bd->blend_modes_all,
                             DEVELOP_BLEND_LINEARLIGHT);
        _add_blendmode_combo(&(bd->blend_modes), bd->blend_modes_combo, bd->blend_modes_all,
                             DEVELOP_BLEND_PINLIGHT);
        _add_blendmode_combo(&(bd->blend_modes), bd->blend_modes_combo, bd->blend_modes_all,
                             DEVELOP_BLEND_HSV_LIGHTNESS);
        _add_blendmode_combo(&(bd->blend_modes), bd->blend_modes_combo, bd->blend_modes_all,
                             DEVELOP_BLEND_HSV_COLOR);
        _add_blendmode_combo(&(bd->blend_modes), bd->blend_modes_combo, bd->blend_modes_all,
                             DEVELOP_BLEND_RGB_R);
        _add_blendmode_combo(&(bd->blend_modes), bd->blend_modes_combo, bd->blend_modes_all,
                             DEVELOP_BLEND_RGB_G);
        _add_blendmode_combo(&(bd->blend_modes), bd->blend_modes_combo, bd->blend_modes_all,
                             DEVELOP_BLEND_RGB_B);
        _add_blendmode_combo(&(bd->blend_modes), bd->blend_modes_combo, bd->blend_modes_all,
                             DEVELOP_BLEND_LIGHTNESS);
        _add_blendmode_combo(&(bd->blend_modes), bd->blend_modes_combo, bd->blend_modes_all,
                             DEVELOP_BLEND_CHROMA);
        _add_blendmode_combo(&(bd->blend_modes), bd->blend_modes_combo, bd->blend_modes_all,
                             DEVELOP_BLEND_HUE);
        _add_blendmode_combo(&(bd->blend_modes), bd->blend_modes_combo, bd->blend_modes_all,
                             DEVELOP_BLEND_COLOR);
        _add_blendmode_combo(&(bd->blend_modes), bd->blend_modes_combo, bd->blend_modes_all,
                             DEVELOP_BLEND_COLORADJUST);
        break;

      case iop_cs_RAW:
        _add_blendmode_combo(&(bd->blend_modes), bd->blend_modes_combo, bd->blend_modes_all,
                             DEVELOP_BLEND_NORMAL2);
        _add_blendmode_combo(&(bd->blend_modes), bd->blend_modes_combo, bd->blend_modes_all,
                             DEVELOP_BLEND_BOUNDED);
        _add_blendmode_combo(&(bd->blend_modes), bd->blend_modes_combo, bd->blend_modes_all,
                             DEVELOP_BLEND_LIGHTEN);
        _add_blendmode_combo(&(bd->blend_modes), bd->blend_modes_combo, bd->blend_modes_all,
                             DEVELOP_BLEND_DARKEN);
        _add_blendmode_combo(&(bd->blend_modes), bd->blend_modes_combo, bd->blend_modes_all,
                             DEVELOP_BLEND_MULTIPLY);
        _add_blendmode_combo(&(bd->blend_modes), bd->blend_modes_combo, bd->blend_modes_all,
                             DEVELOP_BLEND_AVERAGE);
        _add_blendmode_combo(&(bd->blend_modes), bd->blend_modes_combo, bd->blend_modes_all,
                             DEVELOP_BLEND_ADD);
        _add_blendmode_combo(&(bd->blend_modes), bd->blend_modes_combo, bd->blend_modes_all,
                             DEVELOP_BLEND_SUBSTRACT);
        _add_blendmode_combo(&(bd->blend_modes), bd->blend_modes_combo, bd->blend_modes_all,
                             DEVELOP_BLEND_DIFFERENCE2);
        _add_blendmode_combo(&(bd->blend_modes), bd->blend_modes_combo, bd->blend_modes_all,
                             DEVELOP_BLEND_SCREEN);
        _add_blendmode_combo(&(bd->blend_modes), bd->blend_modes_combo, bd->blend_modes_all,
                             DEVELOP_BLEND_OVERLAY);
        _add_blendmode_combo(&(bd->blend_modes), bd->blend_modes_combo, bd->blend_modes_all,
                             DEVELOP_BLEND_SOFTLIGHT);
        _add_blendmode_combo(&(bd->blend_modes), bd->blend_modes_combo, bd->blend_modes_all,
                             DEVELOP_BLEND_HARDLIGHT);
        _add_blendmode_combo(&(bd->blend_modes), bd->blend_modes_combo, bd->blend_modes_all,
                             DEVELOP_BLEND_VIVIDLIGHT);
        _add_blendmode_combo(&(bd->blend_modes), bd->blend_modes_combo, bd->blend_modes_all,
                             DEVELOP_BLEND_LINEARLIGHT);
        _add_blendmode_combo(&(bd->blend_modes), bd->blend_modes_combo, bd->blend_modes_all,
                             DEVELOP_BLEND_PINLIGHT);
        break;
    }


    dt_bauhaus_combobox_set(bd->blend_modes_combo, 0);
    g_signal_connect(G_OBJECT(bd->blend_modes_combo), "value-changed",
                     G_CALLBACK(_blendop_blend_mode_callback), bd);
    dt_gui_add_help_link(GTK_WIDGET(bd->blend_modes_combo), "blending_operators.html");


    bd->opacity_slider = dt_bauhaus_slider_new_with_range(module, 0.0, 100.0, 1, 100.0, 0);
    dt_bauhaus_widget_set_label(bd->opacity_slider, _("blend"), _("opacity"));
    dt_bauhaus_slider_set_format(bd->opacity_slider, "%.0f%%");
    module->fusion_slider = bd->opacity_slider;
    gtk_widget_set_tooltip_text(bd->opacity_slider, _("set the opacity of the blending"));
    g_signal_connect(G_OBJECT(bd->opacity_slider), "value-changed", G_CALLBACK(_blendop_opacity_callback), bd);


    bd->masks_combine_combo = dt_bauhaus_combobox_new(module);
    dt_bauhaus_widget_set_label(bd->masks_combine_combo, _("blend"), _("combine masks"));

    dt_bauhaus_combobox_add(bd->masks_combine_combo, _("exclusive"));
    bd->masks_combine = g_list_append(bd->masks_combine, GUINT_TO_POINTER(DEVELOP_COMBINE_NORM_EXCL));

    dt_bauhaus_combobox_add(bd->masks_combine_combo, _("inclusive"));
    bd->masks_combine = g_list_append(bd->masks_combine, GUINT_TO_POINTER(DEVELOP_COMBINE_NORM_INCL));

    dt_bauhaus_combobox_add(bd->masks_combine_combo, _("exclusive & inverted"));
    bd->masks_combine = g_list_append(bd->masks_combine, GUINT_TO_POINTER(DEVELOP_COMBINE_INV_EXCL));

    dt_bauhaus_combobox_add(bd->masks_combine_combo, _("inclusive & inverted"));
    bd->masks_combine = g_list_append(bd->masks_combine, GUINT_TO_POINTER(DEVELOP_COMBINE_INV_INCL));

    dt_bauhaus_combobox_set(bd->masks_combine_combo, 0);
    gtk_widget_set_tooltip_text(bd->masks_combine_combo,
                                _("how to combine individual drawn mask and different channels of parametric mask"));
    g_signal_connect(G_OBJECT(bd->masks_combine_combo), "value-changed",
                     G_CALLBACK(_blendop_masks_combine_callback), bd);


    bd->masks_invert_combo = dt_bauhaus_combobox_new(module);
    dt_bauhaus_widget_set_label(bd->masks_invert_combo, _("blend"), _("invert mask"));

    dt_bauhaus_combobox_add(bd->masks_invert_combo, _("off"));
    bd->masks_invert = g_list_append(bd->masks_invert, GUINT_TO_POINTER(DEVELOP_COMBINE_NORM));

    dt_bauhaus_combobox_add(bd->masks_invert_combo, _("on"));
    bd->masks_invert = g_list_append(bd->masks_invert, GUINT_TO_POINTER(DEVELOP_COMBINE_INV));

    dt_bauhaus_combobox_set(bd->masks_invert_combo, 0);
    gtk_widget_set_tooltip_text(bd->masks_invert_combo, _("apply mask in normal or inverted mode"));
    g_signal_connect(G_OBJECT(bd->masks_invert_combo), "value-changed",
                     G_CALLBACK(_blendop_masks_invert_callback), bd);


    bd->masks_blur_modes_combo = dt_bauhaus_combobox_new(module);
    dt_bauhaus_widget_set_label(bd->masks_blur_modes_combo, _("mask enhancement"), _("mask enhancement"));

<<<<<<< HEAD
    dt_bauhaus_combobox_add(bd->masks_blur_modes_combo, _("Gaussian blur"));
=======
    dt_bauhaus_combobox_add(bd->masks_blur_modes_combo, _("gaussian blur"));
>>>>>>> e953a64e
    bd->masks_blur_modes = g_list_append(bd->masks_blur_modes, GUINT_TO_POINTER(DEVELOP_MASK_BLUR_GAUSSIAN));

    dt_bauhaus_combobox_add(bd->masks_blur_modes_combo, _("feathering"));
    bd->masks_blur_modes = g_list_append(bd->masks_blur_modes, GUINT_TO_POINTER(DEVELOP_MASK_FEATHER));

    dt_bauhaus_combobox_set(bd->masks_blur_modes_combo, 0);
    gtk_widget_set_tooltip_text(bd->masks_blur_modes_combo, _("modify mask by chosen method"));
    g_signal_connect(G_OBJECT(bd->masks_blur_modes_combo), "value-changed",
                     G_CALLBACK(_blendop_masks_blur_modes_callback), bd);


    bd->radius_slider = dt_bauhaus_slider_new_with_range(module, 0.0, 250.0, 0.1, 0.0, 1);
<<<<<<< HEAD
    dt_bauhaus_widget_set_label(bd->radius_slider, _("blend"), _("mask blur"));
=======
    dt_bauhaus_widget_set_label(bd->radius_slider, _("blend"), _("radius"));
>>>>>>> e953a64e
    dt_bauhaus_slider_set_format(bd->radius_slider, "%.1f");
    gtk_widget_set_tooltip_text(bd->radius_slider, _("radius for mask enhancement method"));
    g_signal_connect(G_OBJECT(bd->radius_slider), "value-changed",
                     G_CALLBACK(_blendop_blendif_radius_callback), bd);
<<<<<<< HEAD
    bd->brightness_slider = dt_bauhaus_slider_new_with_range(module, -1.0, 1.0, 0.01, 0.0, 2);
    dt_bauhaus_widget_set_label(bd->brightness_slider, _("blend"), _("mask brightness"));
    dt_bauhaus_slider_set_format(bd->brightness_slider, "%.2f");
    gtk_widget_set_tooltip_text(bd->brightness_slider, _("brightness adjustment of blend mask"));
    g_signal_connect(G_OBJECT(bd->brightness_slider), "value-changed",
                     G_CALLBACK(_blendop_blendif_brightness_callback), bd);
=======
>>>>>>> e953a64e


    bd->brightness_slider = dt_bauhaus_slider_new_with_range(module, -1.0, 1.0, 0.01, 0.0, 2);
    dt_bauhaus_widget_set_label(bd->brightness_slider, _("blend"), _("mask brightness"));
    dt_bauhaus_slider_set_format(bd->brightness_slider, "%.2f");
    gtk_widget_set_tooltip_text(bd->brightness_slider, _("brightness adjustment of blend mask"));
    g_signal_connect(G_OBJECT(bd->brightness_slider), "value-changed",
                     G_CALLBACK(_blendop_blendif_brightness_callback), bd);


    bd->contrast_slider = dt_bauhaus_slider_new_with_range(module, -1.0, 1.0, 0.01, 0.0, 2);
    dt_bauhaus_widget_set_label(bd->contrast_slider, _("blend"), _("mask contrast"));
    dt_bauhaus_slider_set_format(bd->contrast_slider, "%.2f");
    gtk_widget_set_tooltip_text(bd->contrast_slider, _("contrast adjustment of blend mask"));
    g_signal_connect(G_OBJECT(bd->contrast_slider), "value-changed",
                     G_CALLBACK(_blendop_blendif_contrast_callback), bd);

    
    bd->showmask = dtgtk_button_new(dtgtk_cairo_paint_showmask, CPF_STYLE_FLAT | CPF_DO_NOT_USE_BORDER, NULL);
    gtk_widget_set_tooltip_text(bd->showmask, _("display mask and/or color channel. ctrl-click to display mask, "
                                                "shift-click to display channel. hover over parametric mask slider to "
                                                "select channel for display"));
    gtk_widget_set_size_request(GTK_WIDGET(bd->showmask), bs, bs);
    g_signal_connect(G_OBJECT(bd->showmask), "button-press-event", G_CALLBACK(_blendop_blendif_showmask_clicked), module);
    gtk_widget_set_name(bd->showmask, "show_mask_button");

    bd->suppress
        = dtgtk_togglebutton_new(dtgtk_cairo_paint_eye_toggle, CPF_STYLE_FLAT | CPF_DO_NOT_USE_BORDER, NULL);
    gtk_widget_set_tooltip_text(bd->suppress, _("temporarily switch off blend mask. only for module in focus"));
    gtk_widget_set_size_request(GTK_WIDGET(bd->suppress), bs, bs);
    g_signal_connect(G_OBJECT(bd->suppress), "toggled", G_CALLBACK(_blendop_blendif_suppress_toggled), module);

    GtkWidget *box = gtk_box_new(GTK_ORIENTATION_VERTICAL, DT_BAUHAUS_SPACE);
    gtk_box_pack_start(GTK_BOX(iopw), GTK_WIDGET(box), TRUE, TRUE, 0);

    gtk_box_pack_start(GTK_BOX(box), GTK_WIDGET(bd->masks_modes_combo), TRUE, TRUE, 0);

    bd->top_box = GTK_BOX(gtk_box_new(GTK_ORIENTATION_VERTICAL, DT_BAUHAUS_SPACE));
    gtk_box_pack_start(GTK_BOX(bd->top_box), bd->blend_modes_combo, TRUE, TRUE, 0);
    gtk_box_pack_start(GTK_BOX(bd->top_box), bd->opacity_slider, TRUE, TRUE, 0);
    gtk_box_pack_start(GTK_BOX(box), GTK_WIDGET(bd->top_box), TRUE, TRUE, 0);

    dt_iop_gui_init_masks(GTK_BOX(iopw), module);
    dt_iop_gui_init_blendif(GTK_BOX(iopw), module);

    GtkWidget *hbox = gtk_box_new(GTK_ORIENTATION_HORIZONTAL, 4*DT_BAUHAUS_SPACE);
    gtk_box_pack_end(GTK_BOX(hbox), GTK_WIDGET(bd->showmask), FALSE, FALSE, 0);
    gtk_box_pack_end(GTK_BOX(hbox), GTK_WIDGET(bd->suppress), FALSE, FALSE, 0);
    bd->bottom_box = GTK_BOX(gtk_box_new(GTK_ORIENTATION_VERTICAL, DT_BAUHAUS_SPACE));
    gtk_box_pack_start(GTK_BOX(bd->bottom_box), GTK_WIDGET(bd->masks_combine_combo), TRUE, TRUE, 0);
    gtk_box_pack_start(GTK_BOX(bd->bottom_box), GTK_WIDGET(bd->masks_invert_combo), TRUE, TRUE, 0);
    gtk_box_pack_start(GTK_BOX(bd->bottom_box), bd->masks_blur_modes_combo, TRUE, TRUE, 0);
    gtk_box_pack_start(GTK_BOX(bd->bottom_box), bd->radius_slider, TRUE, TRUE, 0);
    gtk_box_pack_start(GTK_BOX(bd->bottom_box), bd->brightness_slider, TRUE, TRUE, 0);
    gtk_box_pack_start(GTK_BOX(bd->bottom_box), bd->contrast_slider, TRUE, TRUE, 0);
    gtk_box_pack_start(GTK_BOX(bd->bottom_box), hbox, TRUE, TRUE, 0);
    gtk_box_pack_start(GTK_BOX(iopw), GTK_WIDGET(bd->bottom_box), TRUE, TRUE, 0);
    dt_gui_add_help_link(GTK_WIDGET(bd->bottom_box), "combined_masks.html");

    bd->blend_inited = 1;
    gtk_widget_queue_draw(GTK_WIDGET(iopw));
    dt_iop_gui_update_blending(module);
  }
}

// modelines: These editor modelines have been set for all relevant files by tools/update_modelines.sh
// vim: shiftwidth=2 expandtab tabstop=2 cindent
// kate: tab-indents: off; indent-width 2; replace-tabs on; indent-mode cstyle; remove-trailing-spaces modified;<|MERGE_RESOLUTION|>--- conflicted
+++ resolved
@@ -2072,11 +2072,7 @@
     bd->masks_blur_modes_combo = dt_bauhaus_combobox_new(module);
     dt_bauhaus_widget_set_label(bd->masks_blur_modes_combo, _("mask enhancement"), _("mask enhancement"));
 
-<<<<<<< HEAD
-    dt_bauhaus_combobox_add(bd->masks_blur_modes_combo, _("Gaussian blur"));
-=======
     dt_bauhaus_combobox_add(bd->masks_blur_modes_combo, _("gaussian blur"));
->>>>>>> e953a64e
     bd->masks_blur_modes = g_list_append(bd->masks_blur_modes, GUINT_TO_POINTER(DEVELOP_MASK_BLUR_GAUSSIAN));
 
     dt_bauhaus_combobox_add(bd->masks_blur_modes_combo, _("feathering"));
@@ -2089,24 +2085,11 @@
 
 
     bd->radius_slider = dt_bauhaus_slider_new_with_range(module, 0.0, 250.0, 0.1, 0.0, 1);
-<<<<<<< HEAD
-    dt_bauhaus_widget_set_label(bd->radius_slider, _("blend"), _("mask blur"));
-=======
     dt_bauhaus_widget_set_label(bd->radius_slider, _("blend"), _("radius"));
->>>>>>> e953a64e
     dt_bauhaus_slider_set_format(bd->radius_slider, "%.1f");
     gtk_widget_set_tooltip_text(bd->radius_slider, _("radius for mask enhancement method"));
     g_signal_connect(G_OBJECT(bd->radius_slider), "value-changed",
                      G_CALLBACK(_blendop_blendif_radius_callback), bd);
-<<<<<<< HEAD
-    bd->brightness_slider = dt_bauhaus_slider_new_with_range(module, -1.0, 1.0, 0.01, 0.0, 2);
-    dt_bauhaus_widget_set_label(bd->brightness_slider, _("blend"), _("mask brightness"));
-    dt_bauhaus_slider_set_format(bd->brightness_slider, "%.2f");
-    gtk_widget_set_tooltip_text(bd->brightness_slider, _("brightness adjustment of blend mask"));
-    g_signal_connect(G_OBJECT(bd->brightness_slider), "value-changed",
-                     G_CALLBACK(_blendop_blendif_brightness_callback), bd);
-=======
->>>>>>> e953a64e
 
 
     bd->brightness_slider = dt_bauhaus_slider_new_with_range(module, -1.0, 1.0, 0.01, 0.0, 2);
