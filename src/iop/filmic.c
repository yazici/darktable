--- conflicted
+++ resolved
@@ -929,13 +929,8 @@
   if (p->interpolator == CUBIC_SPLINE)
   {
     // the cubic spline is extra sensitive to close nodes : they will produce cusps
-<<<<<<< HEAD
-    if (toe_log < 0.05f || toe_display < 0.05f) TOE_LOST = TRUE;
-    if (shoulder_log > 0.95f || shoulder_display > 0.95f) SHOULDER_LOST = TRUE;
-=======
     if (toe_log < 0.01f || toe_display < 0.01f) TOE_LOST = TRUE;
     if (shoulder_log > 0.99f || shoulder_display > 0.99f) SHOULDER_LOST = TRUE;
->>>>>>> cacd9166
   }
 
   // Build the curve from the nodes
