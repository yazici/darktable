/*
   This file is part of darktable,
   copyright (c) 2018 Aurélien Pierre, with guidance of Troy James Sobotka.

   darktable is free software: you can redistribute it and/or modify
   it under the terms of the GNU General Public License as published by
   the Free Software Foundation, either version 3 of the License, or
   (at your option) any later version.

   darktable is distributed in the hope that it will be useful,
   but WITHOUT ANY WARRANTY; without even the implied warranty of
   MERCHANTABILITY or FITNESS FOR A PARTICULAR PURPOSE.  See the
   GNU General Public License for more details.

   You should have received a copy of the GNU General Public License
   along with darktable.  If not, see <http://www.gnu.org/licenses/>.
*/
#ifdef HAVE_CONFIG_H
#include "config.h"
#endif
#include "bauhaus/bauhaus.h"
#include "common/colorspaces_inline_conversions.h"
#include "common/darktable.h"
#include "common/opencl.h"
#include "control/control.h"
#include "develop/develop.h"
#include "develop/imageop_math.h"
#include "dtgtk/button.h"
#include "dtgtk/drawingarea.h"
#include "dtgtk/expander.h"
#include "dtgtk/paint.h"
#include "gui/accelerators.h"
#include "gui/gtk.h"
#include "gui/presets.h"
#include "gui/color_picker_proxy.h"
#include "iop/iop_api.h"
#include "common/iop_group.h"


#include "develop/imageop.h"
#include "gui/draw.h"
#include "common/iop_group.h"
#include "libs/colorpicker.h"

#include <assert.h>
#include <math.h>
#include <stdlib.h>
#include <string.h>

#ifdef __SSE2__
#include "common/sse.h"
#endif

#define DT_GUI_CURVE_EDITOR_INSET DT_PIXEL_APPLY_DPI(1)


DT_MODULE_INTROSPECTION(3, dt_iop_filmic_params_t)

/**
 * DOCUMENTATION
 *
 * This code ports :
 * 1. Troy Sobotka's filmic curves for Blender (and other softs)
 *      https://github.com/sobotka/OpenAgX/blob/master/lib/agx_colour.py
 * 2. ACES camera logarithmic encoding
 *        https://github.com/ampas/aces-dev/blob/master/transforms/ctl/utilities/ACESutil.Lin_to_Log2_param.ctl
 *
 * The ACES log implementation is taken from the profile_gamma.c IOP
 * where it works in camera RGB space. Here, it works on an arbitrary RGB
 * space. ProPhotoRGB has been choosen for its wide gamut coverage and
 * for conveniency because it's already in darktable's libs. Any other
 * RGB working space could work. This chouice could (should) also be
 * exposed to the user.
 *
 * The filmic curves are tonecurves intended to simulate the luminance
 * transfer function of film with "S" curves. These could be reproduced in
 * the tonecurve.c IOP, however what we offer here is a parametric
 * interface usefull to remap accurately and promptly the middle grey
 * to any arbitrary value choosen accordingly to the destination space.
 *
 * The combined use of both define a modern way to deal with large
 * dynamic range photographs by remapping the values with a comprehensive
 * interface avoiding many of the back and forth adjustements darktable
 * is prone to enforce.
 *
 * */

typedef enum dt_iop_filmic_pickcolor_type_t
{
  DT_PICKPROFLOG_NONE = 0,
  DT_PICKPROFLOG_GREY_POINT = 1,
  DT_PICKPROFLOG_BLACK_POINT = 2,
  DT_PICKPROFLOG_WHITE_POINT = 3,
  DT_PICKPROFLOG_AUTOTUNE = 4
} dt_iop_filmic_pickcolor_type_t;

typedef struct dt_iop_filmic_params_t
{
  float grey_point_source;
  float black_point_source;
  float white_point_source;
  float security_factor;
  float grey_point_target;
  float black_point_target;
  float white_point_target;
  float output_power;
  float latitude_stops;
  float contrast;
  float saturation;
  float global_saturation;
  float balance;
  int interpolator;
  int preserve_color;
} dt_iop_filmic_params_t;

typedef struct dt_iop_filmic_gui_data_t
{
  GtkWidget *white_point_source;
  GtkWidget *grey_point_source;
  GtkWidget *black_point_source;
  GtkWidget *security_factor;
  GtkWidget *auto_button;
  GtkWidget *grey_point_target;
  GtkWidget *white_point_target;
  GtkWidget *black_point_target;
  GtkWidget *output_power;
  GtkWidget *latitude_stops;
  GtkWidget *contrast;
  GtkWidget *global_saturation;
  GtkWidget *saturation;
  GtkWidget *balance;
  GtkWidget *interpolator;
  GtkWidget *preserve_color;
  GtkWidget *extra_expander;
  GtkWidget *extra_toggle;
  int which_colorpicker;
  dt_iop_color_picker_t color_picker;
  GtkDrawingArea *area;
  float table[256];      // precomputed look-up table
  float table_temp[256]; // precomputed look-up for the optimized interpolation
} dt_iop_filmic_gui_data_t;

typedef struct dt_iop_filmic_data_t
{
  float table[0x10000];      // precomputed look-up table
  float table_temp[0x10000]; // precomputed look-up for the optimized interpolation
  float grad_2[0x10000];
  float max_grad;
  float grey_source;
  float black_source;
  float dynamic_range;
  float saturation;
  float global_saturation;
  float output_power;
  float contrast;
  int preserve_color;
  float latitude_min;
  float latitude_max;
} dt_iop_filmic_data_t;

typedef struct dt_iop_filmic_nodes_t
{
  int nodes;
  float y[5];
  float x[5];
} dt_iop_filmic_nodes_t;

typedef struct dt_iop_filmic_global_data_t
{
  int kernel_filmic;
  int kernel_filmic_log;
} dt_iop_filmic_global_data_t;


const char *name()
{
  return _("filmic");
}

int groups()
{
  return dt_iop_get_group("filmic", IOP_GROUP_TONE);
}

int flags()
{
  return IOP_FLAGS_ALLOW_TILING | IOP_FLAGS_INCLUDE_IN_STYLES | IOP_FLAGS_SUPPORTS_BLENDING;
}

int legacy_params(dt_iop_module_t *self, const void *const old_params, const int old_version, void *new_params,
                  const int new_version)
{
  if(old_version == 1 && new_version == 3)
  {
    typedef struct dt_iop_filmic_params_v1_t
    {
      float grey_point_source;
      float black_point_source;
      float white_point_source;
      float security_factor;
      float grey_point_target;
      float black_point_target;
      float white_point_target;
      float output_power;
      float latitude_stops;
      float contrast;
      float saturation;
      float balance;
      int interpolator;
    } dt_iop_filmic_params_v1_t;

    dt_iop_filmic_params_v1_t *o = (dt_iop_filmic_params_v1_t *)old_params;
    dt_iop_filmic_params_t *n = (dt_iop_filmic_params_t *)new_params;
    dt_iop_filmic_params_t *d = (dt_iop_filmic_params_t *)self->default_params;

    *n = *d; // start with a fresh copy of default parameters

    n->grey_point_source = o->grey_point_source;
    n->white_point_source = o->white_point_source;
    n->black_point_source = o->black_point_source;
    n->security_factor = o->security_factor;
    n->grey_point_target = o->grey_point_target;
    n->black_point_target = o->black_point_target;
    n->white_point_target = o->white_point_target;
    n->output_power = o->output_power;
    n->latitude_stops = o->latitude_stops;
    n->contrast = o->contrast;
    n->saturation = o->saturation;
    n->balance = o->balance;
    n->interpolator = o->interpolator;
    n->preserve_color = 0;
    n->global_saturation = 100;
    return 0;
  }

  if (old_version == 2 && new_version == 3)
  {
    typedef struct dt_iop_filmic_params_v2_t
    {
      float grey_point_source;
      float black_point_source;
      float white_point_source;
      float security_factor;
      float grey_point_target;
      float black_point_target;
      float white_point_target;
      float output_power;
      float latitude_stops;
      float contrast;
      float saturation;
      float balance;
      int interpolator;
      int preserve_color;
    } dt_iop_filmic_params_v2_t;

    dt_iop_filmic_params_v2_t *o = (dt_iop_filmic_params_v2_t *)old_params;
    dt_iop_filmic_params_t *n = (dt_iop_filmic_params_t *)new_params;
    dt_iop_filmic_params_t *d = (dt_iop_filmic_params_t *)self->default_params;

    *n = *d; // start with a fresh copy of default parameters

    n->grey_point_source = o->grey_point_source;
    n->white_point_source = o->white_point_source;
    n->black_point_source = o->black_point_source;
    n->security_factor = o->security_factor;
    n->grey_point_target = o->grey_point_target;
    n->black_point_target = o->black_point_target;
    n->white_point_target = o->white_point_target;
    n->output_power = o->output_power;
    n->latitude_stops = o->latitude_stops;
    n->contrast = o->contrast;
    n->saturation = o->saturation;
    n->balance = o->balance;
    n->interpolator = o->interpolator;
    n->preserve_color = o->preserve_color;
    n->global_saturation = 100;
    return 0;
  }
  return 1;
}

void init_presets(dt_iop_module_so_t *self)
{
  dt_iop_filmic_params_t p;
  memset(&p, 0, sizeof(p));

  // Fine-tune settings, no use here
  p.interpolator = CUBIC_SPLINE;

  // Output - standard display, gamma 2.2
  p.output_power = 2.2f;
  p.white_point_target = 100.0f;
  p.black_point_target = 0.0f;
  p.grey_point_target = 18.0f;

  // Input - standard raw picture
  p.security_factor = 0.0f;
  p.contrast = 1.618f;
  p.preserve_color = 1;
  p.balance = -12.0f;
  p.saturation = 60.0f;
  p.global_saturation = 70.0f;

  // Presets low-key
  p.grey_point_source = 25.4f;
  p.latitude_stops = 2.25f;
  p.white_point_source = 1.95f;
  p.black_point_source = -7.05f;
  dt_gui_presets_add_generic(_("09 EV (low-key)"), self->op, self->version(), &p, sizeof(p), 1);

  // Presets indoors
  p.grey_point_source = 18.0f;
  p.latitude_stops = 2.75f;
  p.white_point_source = 2.45f;
  p.black_point_source = -7.55f;
  dt_gui_presets_add_generic(_("10 EV (indoors)"), self->op, self->version(), &p, sizeof(p), 1);

  // Presets dim-outdoors
  p.grey_point_source = 12.77f;
  p.latitude_stops = 3.0f;
  p.white_point_source = 2.95f;
  p.black_point_source = -8.05f;
  dt_gui_presets_add_generic(_("11 EV (dim outdoors)"), self->op, self->version(), &p, sizeof(p), 1);

  // Presets outdoors
  p.grey_point_source = 9.0f;
  p.latitude_stops = 3.5f;
  p.white_point_source = 3.45f;
  p.black_point_source = -8.55f;
  dt_gui_presets_add_generic(_("12 EV (outdoors)"), self->op, self->version(), &p, sizeof(p), 1);

  // Presets outdoors
  p.grey_point_source = 6.38f;
  p.latitude_stops = 3.75f;
  p.white_point_source = 3.95f;
  p.black_point_source = -9.05f;
  dt_gui_presets_add_generic(_("13 EV (bright outdoors)"), self->op, self->version(), &p, sizeof(p), 1);

  // Presets backlighting
  p.grey_point_source = 4.5f;
  p.latitude_stops = 4.25f;
  p.white_point_source = 4.45f;
  p.black_point_source = -9.55f;
  dt_gui_presets_add_generic(_("14 EV (backlighting)"), self->op, self->version(), &p, sizeof(p), 1);

  // Presets sunset
  p.grey_point_source = 3.19f;
  p.latitude_stops = 4.50f;
  p.white_point_source = 4.95f;
  p.black_point_source = -10.05f;
  dt_gui_presets_add_generic(_("15 EV (sunset)"), self->op, self->version(), &p, sizeof(p), 1);

  // Presets HDR
  p.grey_point_source = 2.25f;
  p.latitude_stops = 5.0f;
  p.white_point_source = 5.45f;
  p.black_point_source = -10.55f;
  dt_gui_presets_add_generic(_("16 EV (HDR)"), self->op, self->version(), &p, sizeof(p), 1);

  // Presets HDR+
  p.grey_point_source = 1.125f;
  p.latitude_stops = 6.0f;
  p.white_point_source = 6.45f;
  p.black_point_source = -11.55f;
  dt_gui_presets_add_generic(_("18 EV (HDR++)"), self->op, self->version(), &p, sizeof(p), 1);
}

static inline float Log2(float x)
{
  if(x > 0.0f)
  {
    return logf(x) / logf(2.0f);
  }
  else
  {
    return x;
  }
}

static inline float Log2Thres(float x, float Thres)
{
  if(x > Thres)
  {
    return logf(x) / logf(2.f);
  }
  else
  {
    return logf(Thres) / logf(2.f);
  }
}


// From data/kernels/extended.cl
static inline float fastlog2(float x)
{
  union { float f; unsigned int i; } vx = { x };
  union { unsigned int i; float f; } mx = { (vx.i & 0x007FFFFF) | 0x3f000000 };
  float y = vx.i;

  y *= 1.1920928955078125e-7f;

  return y - 124.22551499f
    - 1.498030302f * mx.f
    - 1.72587999f / (0.3520887068f + mx.f);
}

static inline float gaussian(float x, float std)
{
  return expf(- (x * x) / (2.0f * std * std)) / (std * powf(2.0f * M_PI, 0.5f));
}

void process(dt_iop_module_t *self, dt_dev_pixelpipe_iop_t *piece, const void *const ivoid, void *const ovoid,
             const dt_iop_roi_t *const roi_in, const dt_iop_roi_t *const roi_out)
{
  dt_iop_filmic_data_t *const data = (dt_iop_filmic_data_t *)piece->data;

  const int ch = piece->colors;

  /** The log2(x) -> -INF when x -> 0
  * thus very low values (noise) will get even lower, resulting in noise negative amplification,
  * which leads to pepper noise in shadows. To avoid that, we need to clip values that are noise for sure.
  * Using 16 bits RAW data, the black value (known by rawspeed for every manufacturer) could be used as a threshold.
  * However, at this point of the pixelpipe, the RAW levels have already been corrected and everything can happen with black levels
  * in the exposure module. So we define the threshold as the first non-null 16 bit integer
  */
  const float EPS = powf(2.0f, -16);
  const int preserve_color = data->preserve_color;

  // If saturation == 100, we have a no-op. Disable the op then.
  const int desaturate = (data->global_saturation == 100.0f) ? FALSE : TRUE;
  const float saturation = data->global_saturation / 100.0f;

#ifdef _OPENMP
#pragma omp parallel for SIMD() default(none) schedule(static)
#endif
  for(size_t k = 0; k < roi_out->height * roi_out->width * ch; k += ch)
  {
    float *in = ((float *)ivoid) + k;
    float *out = ((float *)ovoid) + k;

    float XYZ[3];
    dt_Lab_to_XYZ(in, XYZ);

    float rgb[3] = { 0.0f };
    dt_XYZ_to_prophotorgb(XYZ, rgb);

    float concavity, luma;

    // Global desaturation
    if (desaturate)
    {
      luma = XYZ[1];

      for(int c = 0; c < 3; c++)
      {
        rgb[c] = luma + saturation * (rgb[c] - luma);
      }
    }

    if (preserve_color)
    {
      int index;
      float ratios[4];
      float max = fmaxf(fmaxf(rgb[0], rgb[1]), rgb[2]);

      // Save the ratios
      for (int c = 0; c < 3; ++c) ratios[c] = rgb[c] / max;

      // Log tone-mapping
      max = max / data->grey_source;
      max = (max > EPS) ? (fastlog2(max) - data->black_source) / data->dynamic_range : EPS;
      max = CLAMP(max, 0.0f, 1.0f);

      // Filmic S curve on the max RGB
      index = CLAMP(max * 0x10000ul, 0, 0xffff);
      max = data->table[index];
      concavity = data->grad_2[index];

      // Re-apply ratios
      for (int c = 0; c < 3; ++c) rgb[c] = ratios[c] * max;

      luma = max;
    }
    else
    {
      int index[3];

      for(int c = 0; c < 3; c++)
      {
        // Log tone-mapping on RGB
        rgb[c] = rgb[c] / data->grey_source;
        rgb[c] = (rgb[c] > EPS) ? (fastlog2(rgb[c]) - data->black_source) / data->dynamic_range : EPS;
        rgb[c] = CLAMP(rgb[c], 0.0f, 1.0f);

        // Store the index of the LUT
        index[c] = CLAMP(rgb[c] * 0x10000ul, 0, 0xffff);
      }

      // Concavity
      dt_prophotorgb_to_XYZ(rgb, XYZ);
      concavity = data->grad_2[(int)CLAMP(XYZ[1] * 0x10000ul, 0, 0xffff)];

      // Filmic S curve
      for(int c = 0; c < 3; c++) rgb[c] = data->table[index[c]];

      dt_prophotorgb_to_XYZ(rgb, XYZ);
      luma = XYZ[1];
    }

    // Desaturate on the non-linear parts of the curve
    for(int c = 0; c < 3; c++)
    {
      // Desaturate on the non-linear parts of the curve
      rgb[c] = luma + concavity * (rgb[c] - luma);

      // Apply the transfer function of the display
      rgb[c] = powf(CLAMP(rgb[c], 0.0f, 1.0f), data->output_power);
    }

    // transform the result back to Lab
    // sRGB -> XYZ
    dt_prophotorgb_to_Lab(rgb, out);
  }

  if(piece->pipe->mask_display & DT_DEV_PIXELPIPE_DISPLAY_MASK)
    dt_iop_alpha_copy(ivoid, ovoid, roi_out->width, roi_out->height);
}


#if defined(__SSE__)
void process_sse2(struct dt_iop_module_t *self, dt_dev_pixelpipe_iop_t *piece, const void *const ivoid,
             void *const ovoid, const dt_iop_roi_t *const roi_in, const dt_iop_roi_t *const roi_out)
{
  dt_iop_filmic_data_t *const data = (dt_iop_filmic_data_t *)piece->data;

  const int ch = piece->colors;
  const int preserve_color = data->preserve_color;

  const float grey = data->grey_source;
  const float black = data->black_source;
  const float dynamic_range = data->dynamic_range;
  const __m128 power = _mm_set1_ps(data->output_power);
  const float saturation = (data->global_saturation / 100.0f);

  // If saturation == 100, we have a no-op. Disable the op then.
  const int desaturate = (data->global_saturation == 100.0f) ? FALSE : TRUE;

  const float eps = powf(2.0f, -16);
  const __m128 EPS = _mm_setr_ps(eps, eps, eps, 0.0f);
  const __m128 zero = _mm_setzero_ps();
  const __m128 one = _mm_set1_ps(1.0f);

#ifdef _OPENMP
#pragma omp parallel for default(none) schedule(static)
#endif
  for(size_t k = 0; k < roi_out->height * roi_out->width * ch; k += ch)
  {
    float *in = ((float *)ivoid) + k;
    float *out = ((float *)ovoid) + k;

    __m128 XYZ = dt_Lab_to_XYZ_sse2(_mm_load_ps(in));
    __m128 rgb = dt_XYZ_to_prophotoRGB_sse2(XYZ);

    float concavity;
    float luma;

    // Global saturation adjustment
    if (desaturate)
    {
      luma = XYZ[1];
      rgb = luma + saturation * (rgb - luma);
    }

    if (preserve_color)
    {
      // Get the max of the RGB values
      float max = fmax(fmaxf(rgb[0], rgb[1]), rgb[2]);
      __m128 max_sse = _mm_set_ps(max, max, max, max);

      // Save the ratios
      const __m128 ratios = rgb / max_sse;

      // Log tone-mapping
      max = max / grey;
      max = (max > eps) ? (fastlog2(max) - black) / dynamic_range : eps;
      max = CLAMP(max, 0.0f, 1.0f);

      // Filmic S curve on the max RGB
      const int index = CLAMP(max * 0x10000ul, 0, 0xffff);
      max = data->table[index];
      concavity = data->grad_2[index];

      // Re-apply ratios
      rgb = ratios * max;
      luma = max;
    }
    else
    {
      // Log tone-mapping
      rgb = rgb / grey;
      rgb = _mm_max_ps(rgb, EPS);
      rgb = _mm_log2_ps(rgb);
      rgb -= black;
      rgb /=  dynamic_range;
      rgb = _mm_max_ps(rgb, zero);
      rgb = _mm_min_ps(rgb, one);

      // Store the derivative at the pixel luminance
      XYZ = dt_prophotoRGB_to_XYZ_sse2(rgb);
      concavity = data->grad_2[(int)CLAMP(XYZ[1] * 0x10000ul, 0, 0xffff)];

      // Unpack SSE vector to regular array
      float rgb_unpack[4];

      // Filmic S curve
      for (int c = 0; c < 4; ++c)
      {
        rgb_unpack[c] = data->table[(int)CLAMP(rgb[c] * 0x10000ul, 0, 0xffff)];
      }

      rgb = _mm_load_ps(rgb_unpack);
      XYZ = dt_prophotoRGB_to_XYZ_sse2(rgb);
      luma = XYZ[1];
    }

    rgb = luma + concavity * (rgb - luma);
    rgb = _mm_max_ps(rgb, zero);
    rgb = _mm_min_ps(rgb, one);

    // Apply the transfer function of the display
    rgb = _mm_pow_ps(rgb, power);

    // transform the result back to Lab
    // sRGB -> XYZ
    XYZ = dt_prophotoRGB_to_XYZ_sse2(rgb);
    // XYZ -> Lab
    _mm_stream_ps(out, dt_XYZ_to_Lab_sse2(XYZ));
  }

  if(piece->pipe->mask_display & DT_DEV_PIXELPIPE_DISPLAY_MASK) dt_iop_alpha_copy(ivoid, ovoid, roi_out->width, roi_out->height);
}
#endif


#ifdef HAVE_OPENCL
int process_cl(struct dt_iop_module_t *self, dt_dev_pixelpipe_iop_t *piece, cl_mem dev_in, cl_mem dev_out,
               const dt_iop_roi_t *const roi_in, const dt_iop_roi_t *const roi_out)
{
  dt_iop_filmic_data_t *d = (dt_iop_filmic_data_t *)piece->data;
  dt_iop_filmic_global_data_t *gd = (dt_iop_filmic_global_data_t *)self->data;

  cl_int err = -999;
  const int devid = piece->pipe->devid;
  const int width = roi_in->width;
  const int height = roi_in->height;

  size_t sizes[] = { ROUNDUPWD(width), ROUNDUPHT(height), 1 };

  cl_mem dev_table = NULL;
  cl_mem diff_table = NULL;

  dev_table = dt_opencl_copy_host_to_device(devid, d->table, 256, 256, sizeof(float));
  if(dev_table == NULL) goto error;

  diff_table = dt_opencl_copy_host_to_device(devid, d->grad_2, 256, 256, sizeof(float));
  if(diff_table == NULL) goto error;

  const float dynamic_range = d->dynamic_range;
  const float shadows_range = d->black_source;
  const float grey = d->grey_source;
  const float contrast = d->contrast;
  const float power = d->output_power;
  const int preserve_color = d->preserve_color;
  const float saturation = d->global_saturation / 100.0f;

  dt_opencl_set_kernel_arg(devid, gd->kernel_filmic, 0, sizeof(cl_mem), (void *)&dev_in);
  dt_opencl_set_kernel_arg(devid, gd->kernel_filmic, 1, sizeof(cl_mem), (void *)&dev_out);
  dt_opencl_set_kernel_arg(devid, gd->kernel_filmic, 2, sizeof(int), (void *)&width);
  dt_opencl_set_kernel_arg(devid, gd->kernel_filmic, 3, sizeof(int), (void *)&height);
  dt_opencl_set_kernel_arg(devid, gd->kernel_filmic, 4, sizeof(float), (void *)&dynamic_range);
  dt_opencl_set_kernel_arg(devid, gd->kernel_filmic, 5, sizeof(float), (void *)&shadows_range);
  dt_opencl_set_kernel_arg(devid, gd->kernel_filmic, 6, sizeof(float), (void *)&grey);
  dt_opencl_set_kernel_arg(devid, gd->kernel_filmic, 7, sizeof(cl_mem), (void *)&dev_table);
  dt_opencl_set_kernel_arg(devid, gd->kernel_filmic, 8, sizeof(cl_mem), (void *)&diff_table);
  dt_opencl_set_kernel_arg(devid, gd->kernel_filmic, 9, sizeof(float), (void *)&contrast);
  dt_opencl_set_kernel_arg(devid, gd->kernel_filmic, 10, sizeof(float), (void *)&power);
  dt_opencl_set_kernel_arg(devid, gd->kernel_filmic, 11, sizeof(int), (void *)&preserve_color);
  dt_opencl_set_kernel_arg(devid, gd->kernel_filmic, 12, sizeof(int), (void *)&saturation);

  err = dt_opencl_enqueue_kernel_2d(devid, gd->kernel_filmic, sizes);
  if(err != CL_SUCCESS) goto error;
  dt_opencl_release_mem_object(dev_table);
  dt_opencl_release_mem_object(diff_table);
  return TRUE;

error:
  dt_opencl_release_mem_object(dev_table);
  dt_opencl_release_mem_object(diff_table);
  dt_print(DT_DEBUG_OPENCL, "[opencl_filmic] couldn't enqueue kernel! %d\n", err);
  return FALSE;
}
#endif

static void sanitize_latitude(dt_iop_filmic_params_t *p, dt_iop_filmic_gui_data_t *g)
{
  if (p->latitude_stops > (p->white_point_source - p->black_point_source) * 0.99f)
  {
    // The film latitude is its linear part
    // it can never be higher than the dynamic range
    p->latitude_stops =  (p->white_point_source - p->black_point_source) * 0.99f;
    darktable.gui->reset = 1;
    dt_bauhaus_slider_set_soft(g->latitude_stops, p->latitude_stops);
    darktable.gui->reset = 0;
  }
}

static void apply_auto_grey(dt_iop_module_t *self)
{
  if(self->dt->gui->reset) return;
  dt_iop_filmic_params_t *p = (dt_iop_filmic_params_t *)self->params;
  dt_iop_filmic_gui_data_t *g = (dt_iop_filmic_gui_data_t *)self->gui_data;

  float XYZ[3] = { 0.0f };
  dt_Lab_to_XYZ(self->picked_color, XYZ);

  const float grey = XYZ[1];
  const float prev_grey = p->grey_point_source;
  p->grey_point_source = 100.f * grey;
  const float grey_var = Log2(prev_grey / p->grey_point_source);
  p->black_point_source = p->black_point_source - grey_var;
  p->white_point_source = p->white_point_source + grey_var;

  darktable.gui->reset = 1;
  dt_bauhaus_slider_set_soft(g->grey_point_source, p->grey_point_source);
  dt_bauhaus_slider_set_soft(g->black_point_source, p->black_point_source);
  dt_bauhaus_slider_set_soft(g->white_point_source, p->white_point_source);
  darktable.gui->reset = 0;

  dt_dev_add_history_item(darktable.develop, self, TRUE);
  gtk_widget_queue_draw(self->widget);
}

static void apply_auto_black(dt_iop_module_t *self)
{
  if(self->dt->gui->reset) return;
  dt_iop_filmic_params_t *p = (dt_iop_filmic_params_t *)self->params;
  dt_iop_filmic_gui_data_t *g = (dt_iop_filmic_gui_data_t *)self->gui_data;

  const float noise = powf(2.0f, -16.0f);
  float XYZ[3] = { 0.0f };

  // Black
  dt_Lab_to_XYZ(self->picked_color_min, XYZ);
  const float black = XYZ[1];
  float EVmin = Log2Thres(black / (p->grey_point_source / 100.0f), noise);
  EVmin *= (1.0f + p->security_factor / 100.0f);

  p->black_point_source = EVmin;

  darktable.gui->reset = 1;
  dt_bauhaus_slider_set_soft(g->black_point_source, p->black_point_source);
  darktable.gui->reset = 0;

  sanitize_latitude(p, g);

  dt_dev_add_history_item(darktable.develop, self, TRUE);
  gtk_widget_queue_draw(self->widget);
}


static void apply_auto_white_point_source(dt_iop_module_t *self)
{
  if(self->dt->gui->reset) return;
  dt_iop_filmic_params_t *p = (dt_iop_filmic_params_t *)self->params;
  dt_iop_filmic_gui_data_t *g = (dt_iop_filmic_gui_data_t *)self->gui_data;

  const float noise = powf(2.0f, -16.0f);
  float XYZ[3] = { 0.0f };

  // White
  dt_Lab_to_XYZ(self->picked_color_max, XYZ);
  const float white = XYZ[1];
  float EVmax = Log2Thres(white / (p->grey_point_source / 100.0f), noise);
  EVmax *= (1.0f + p->security_factor / 100.0f);

  p->white_point_source = EVmax;

  darktable.gui->reset = 1;
  dt_bauhaus_slider_set_soft(g->white_point_source, p->white_point_source);
  darktable.gui->reset = 0;

  sanitize_latitude(p, g);

  dt_dev_add_history_item(darktable.develop, self, TRUE);
  gtk_widget_queue_draw(self->widget);
}

static void security_threshold_callback(GtkWidget *slider, gpointer user_data)
{
  dt_iop_module_t *self = (dt_iop_module_t *)user_data;
  if(self->dt->gui->reset) return;
  dt_iop_filmic_params_t *p = (dt_iop_filmic_params_t *)self->params;
  dt_iop_filmic_gui_data_t *g = (dt_iop_filmic_gui_data_t *)self->gui_data;

  float previous = p->security_factor;
  p->security_factor = dt_bauhaus_slider_get(slider);
  float ratio = (p->security_factor - previous) / (previous + 100.0f);

  float EVmin = p->black_point_source;
  EVmin = EVmin + ratio * EVmin;

  float EVmax = p->white_point_source;
  EVmax = EVmax + ratio * EVmax;

  p->white_point_source = EVmax;
  p->black_point_source = EVmin;

  darktable.gui->reset = 1;
  dt_bauhaus_slider_set_soft(g->white_point_source, p->white_point_source);
  dt_bauhaus_slider_set_soft(g->black_point_source, p->black_point_source);
  darktable.gui->reset = 0;

  sanitize_latitude(p, g);

  dt_iop_color_picker_reset(&g->color_picker, TRUE);

  dt_dev_add_history_item(darktable.develop, self, TRUE);
  gtk_widget_queue_draw(self->widget);
}

static void apply_autotune(dt_iop_module_t *self)
{
  dt_iop_filmic_gui_data_t *g = (dt_iop_filmic_gui_data_t *)self->gui_data;
  dt_iop_filmic_params_t *p = (dt_iop_filmic_params_t *)self->params;

  const float noise = powf(2.0f, -16.0f);
  float XYZ[3] = { 0.0f };

  // Grey
  dt_Lab_to_XYZ(self->picked_color, XYZ);
  const float grey = XYZ[1];
  p->grey_point_source = 100.f * grey;

  // Black
  dt_Lab_to_XYZ(self->picked_color_min, XYZ);
  const float black = XYZ[1];
  float EVmin = Log2Thres(black / (p->grey_point_source / 100.0f), noise);
  EVmin *= (1.0f + p->security_factor / 100.0f);

  // White
  dt_Lab_to_XYZ(self->picked_color_max, XYZ);
  const float white = XYZ[1];
  float EVmax = Log2Thres(white / (p->grey_point_source / 100.0f), noise);
  EVmax *= (1.0f + p->security_factor / 100.0f);

  p->black_point_source = EVmin;
  p->white_point_source = EVmax;

  darktable.gui->reset = 1;
  dt_bauhaus_slider_set_soft(g->grey_point_source, p->grey_point_source);
  dt_bauhaus_slider_set_soft(g->black_point_source, p->black_point_source);
  dt_bauhaus_slider_set_soft(g->white_point_source, p->white_point_source);
  darktable.gui->reset = 0;

  sanitize_latitude(p, g);

  dt_dev_add_history_item(darktable.develop, self, TRUE);
  gtk_widget_queue_draw(self->widget);
}

static int _iop_color_picker_get_set(dt_iop_module_t *self, GtkWidget *button)
{
  dt_iop_filmic_gui_data_t *g =  (dt_iop_filmic_gui_data_t *)self->gui_data;

  const int current_picker = g->which_colorpicker;

  g->which_colorpicker = DT_PICKPROFLOG_NONE;

  if(button == g->grey_point_source)
    g->which_colorpicker = DT_PICKPROFLOG_GREY_POINT;
  else if(button == g->black_point_source)
    g->which_colorpicker = DT_PICKPROFLOG_BLACK_POINT;
  else if(button == g->white_point_source)
    g->which_colorpicker = DT_PICKPROFLOG_WHITE_POINT;
  else if(button == g->auto_button)
    g->which_colorpicker = DT_PICKPROFLOG_AUTOTUNE;

  if (current_picker == g->which_colorpicker)
    return ALREADY_SELECTED;
  else
    return g->which_colorpicker;
}

static void _iop_color_picker_apply(struct dt_iop_module_t *self)
{
  dt_iop_filmic_gui_data_t *g = (dt_iop_filmic_gui_data_t *)self->gui_data;
  switch(g->which_colorpicker)
  {
     case DT_PICKPROFLOG_GREY_POINT:
       apply_auto_grey(self);
       break;
     case DT_PICKPROFLOG_BLACK_POINT:
       apply_auto_black(self);
       break;
     case DT_PICKPROFLOG_WHITE_POINT:
       apply_auto_white_point_source(self);
       break;
     case DT_PICKPROFLOG_AUTOTUNE:
       apply_autotune(self);
       break;
     default:
       break;
  }
}

static void _iop_color_picker_update(dt_iop_module_t *self)
{
  dt_iop_filmic_gui_data_t *g = (dt_iop_filmic_gui_data_t *)self->gui_data;
  const int which_colorpicker = g->which_colorpicker;
  dt_bauhaus_widget_set_quad_active(g->grey_point_source, which_colorpicker == DT_PICKPROFLOG_GREY_POINT);
  dt_bauhaus_widget_set_quad_active(g->black_point_source, which_colorpicker == DT_PICKPROFLOG_BLACK_POINT);
  dt_bauhaus_widget_set_quad_active(g->white_point_source, which_colorpicker == DT_PICKPROFLOG_WHITE_POINT);
  dt_bauhaus_widget_set_quad_active(g->auto_button, which_colorpicker == DT_PICKPROFLOG_AUTOTUNE);
}

static void _iop_color_picker_reset(struct dt_iop_module_t *self)
{
  dt_iop_filmic_gui_data_t *g = (dt_iop_filmic_gui_data_t *)self->gui_data;
  g->which_colorpicker = DT_PICKPROFLOG_NONE;
}

static void grey_point_source_callback(GtkWidget *slider, gpointer user_data)
{
  dt_iop_module_t *self = (dt_iop_module_t *)user_data;
  if(self->dt->gui->reset) return;
  dt_iop_filmic_gui_data_t *g = (dt_iop_filmic_gui_data_t *)self->gui_data;
  dt_iop_filmic_params_t *p = (dt_iop_filmic_params_t *)self->params;
  float prev_grey = p->grey_point_source;
  p->grey_point_source = dt_bauhaus_slider_get(slider);

  float grey_var = Log2(prev_grey / p->grey_point_source);
  p->black_point_source = p->black_point_source - grey_var;
  p->white_point_source = p->white_point_source + grey_var;

  darktable.gui->reset = 1;
  dt_bauhaus_slider_set_soft(g->white_point_source, p->white_point_source);
  dt_bauhaus_slider_set_soft(g->black_point_source, p->black_point_source);
  darktable.gui->reset = 0;

  dt_iop_color_picker_reset(&g->color_picker, TRUE);

  dt_dev_add_history_item(darktable.develop, self, TRUE);
  gtk_widget_queue_draw(self->widget);
}

static void white_point_source_callback(GtkWidget *slider, gpointer user_data)
{
  dt_iop_module_t *self = (dt_iop_module_t *)user_data;
  if(self->dt->gui->reset) return;
  dt_iop_filmic_params_t *p = (dt_iop_filmic_params_t *)self->params;
  dt_iop_filmic_gui_data_t *g = (dt_iop_filmic_gui_data_t *)self->gui_data;
  p->white_point_source = dt_bauhaus_slider_get(slider);

  sanitize_latitude(p, g);

  dt_iop_color_picker_reset(&g->color_picker, TRUE);

  dt_dev_add_history_item(darktable.develop, self, TRUE);
  gtk_widget_queue_draw(self->widget);
}

static void black_point_source_callback(GtkWidget *slider, gpointer user_data)
{
  dt_iop_module_t *self = (dt_iop_module_t *)user_data;
  if(self->dt->gui->reset) return;
  dt_iop_filmic_params_t *p = (dt_iop_filmic_params_t *)self->params;
  dt_iop_filmic_gui_data_t *g = (dt_iop_filmic_gui_data_t *)self->gui_data;
  p->black_point_source = dt_bauhaus_slider_get(slider);

  sanitize_latitude(p, g);

  dt_iop_color_picker_reset(&g->color_picker, TRUE);

  dt_dev_add_history_item(darktable.develop, self, TRUE);
  gtk_widget_queue_draw(self->widget);
}

static void grey_point_target_callback(GtkWidget *slider, gpointer user_data)
{
  dt_iop_module_t *self = (dt_iop_module_t *)user_data;
  if(self->dt->gui->reset) return;
  dt_iop_filmic_params_t *p = (dt_iop_filmic_params_t *)self->params;
  dt_iop_filmic_gui_data_t *g = (dt_iop_filmic_gui_data_t *)self->gui_data;
  p->grey_point_target = dt_bauhaus_slider_get(slider);
  dt_iop_color_picker_reset(&g->color_picker, TRUE);
  dt_dev_add_history_item(darktable.develop, self, TRUE);
  gtk_widget_queue_draw(self->widget);
}

static void latitude_stops_callback(GtkWidget *slider, gpointer user_data)
{
  dt_iop_module_t *self = (dt_iop_module_t *)user_data;
  if(self->dt->gui->reset) return;
  dt_iop_filmic_params_t *p = (dt_iop_filmic_params_t *)self->params;
  dt_iop_filmic_gui_data_t *g = (dt_iop_filmic_gui_data_t *)self->gui_data;

  p->latitude_stops = dt_bauhaus_slider_get(slider);

  sanitize_latitude(p, g);

  dt_iop_color_picker_reset(&g->color_picker, TRUE);
  dt_dev_add_history_item(darktable.develop, self, TRUE);
  gtk_widget_queue_draw(self->widget);
}

static void contrast_callback(GtkWidget *slider, gpointer user_data)
{
  dt_iop_module_t *self = (dt_iop_module_t *)user_data;
  if(self->dt->gui->reset) return;
  dt_iop_filmic_params_t *p = (dt_iop_filmic_params_t *)self->params;
  dt_iop_filmic_gui_data_t *g = (dt_iop_filmic_gui_data_t *)self->gui_data;
  p->contrast = dt_bauhaus_slider_get(slider);
  dt_iop_color_picker_reset(&g->color_picker, TRUE);
  dt_dev_add_history_item(darktable.develop, self, TRUE);
  gtk_widget_queue_draw(self->widget);
}

static void saturation_callback(GtkWidget *slider, gpointer user_data)
{
  dt_iop_module_t *self = (dt_iop_module_t *)user_data;
  if(self->dt->gui->reset) return;
  dt_iop_filmic_params_t *p = (dt_iop_filmic_params_t *)self->params;
  dt_iop_filmic_gui_data_t *g = (dt_iop_filmic_gui_data_t *)self->gui_data;
  p->saturation = logf(9.0f * dt_bauhaus_slider_get(slider)/100.0 + 1.0f) / logf(10.0f) * 100.0f;
  dt_iop_color_picker_reset(&g->color_picker, TRUE);
  dt_dev_add_history_item(darktable.develop, self, TRUE);
}

static void global_saturation_callback(GtkWidget *slider, gpointer user_data)
{
  dt_iop_module_t *self = (dt_iop_module_t *)user_data;
  if(self->dt->gui->reset) return;
  dt_iop_filmic_params_t *p = (dt_iop_filmic_params_t *)self->params;
  dt_iop_filmic_gui_data_t *g = (dt_iop_filmic_gui_data_t *)self->gui_data;
  p->global_saturation = dt_bauhaus_slider_get(slider);
  dt_iop_color_picker_reset(&g->color_picker, TRUE);
  dt_dev_add_history_item(darktable.develop, self, TRUE);
}

static void white_point_target_callback(GtkWidget *slider, gpointer user_data)
{
  dt_iop_module_t *self = (dt_iop_module_t *)user_data;
  if(self->dt->gui->reset) return;
  dt_iop_filmic_params_t *p = (dt_iop_filmic_params_t *)self->params;
  dt_iop_filmic_gui_data_t *g = (dt_iop_filmic_gui_data_t *)self->gui_data;
  p->white_point_target = dt_bauhaus_slider_get(slider);
  dt_iop_color_picker_reset(&g->color_picker, TRUE);
  dt_dev_add_history_item(darktable.develop, self, TRUE);
  gtk_widget_queue_draw(self->widget);
}

static void black_point_target_callback(GtkWidget *slider, gpointer user_data)
{
  dt_iop_module_t *self = (dt_iop_module_t *)user_data;
  if(self->dt->gui->reset) return;
  dt_iop_filmic_params_t *p = (dt_iop_filmic_params_t *)self->params;
  dt_iop_filmic_gui_data_t *g = (dt_iop_filmic_gui_data_t *)self->gui_data;
  p->black_point_target = dt_bauhaus_slider_get(slider);
  dt_iop_color_picker_reset(&g->color_picker, TRUE);
  dt_dev_add_history_item(darktable.develop, self, TRUE);
  gtk_widget_queue_draw(self->widget);
}

static void output_power_callback(GtkWidget *slider, gpointer user_data)
{
  dt_iop_module_t *self = (dt_iop_module_t *)user_data;
  if(self->dt->gui->reset) return;
  dt_iop_filmic_params_t *p = (dt_iop_filmic_params_t *)self->params;
  dt_iop_filmic_gui_data_t *g = (dt_iop_filmic_gui_data_t *)self->gui_data;
  p->output_power = dt_bauhaus_slider_get(slider);
  dt_iop_color_picker_reset(&g->color_picker, TRUE);
  dt_dev_add_history_item(darktable.develop, self, TRUE);
  gtk_widget_queue_draw(self->widget);
}

static void balance_callback(GtkWidget *slider, gpointer user_data)
{
  dt_iop_module_t *self = (dt_iop_module_t *)user_data;
  if(self->dt->gui->reset) return;
  dt_iop_filmic_params_t *p = (dt_iop_filmic_params_t *)self->params;
  dt_iop_filmic_gui_data_t *g = (dt_iop_filmic_gui_data_t *)self->gui_data;
  p->balance = dt_bauhaus_slider_get(slider);
  dt_iop_color_picker_reset(&g->color_picker, TRUE);
  dt_dev_add_history_item(darktable.develop, self, TRUE);
  gtk_widget_queue_draw(self->widget);
}

static void interpolator_callback(GtkWidget *widget, dt_iop_module_t *self)
{
  if(darktable.gui->reset) return;
  dt_iop_filmic_params_t *p = (dt_iop_filmic_params_t *)self->params;
  dt_iop_filmic_gui_data_t *g = (dt_iop_filmic_gui_data_t *)self->gui_data;
  dt_iop_color_picker_reset(&g->color_picker, TRUE);
  const int combo = dt_bauhaus_combobox_get(widget);

  switch (combo)
  {
    case CUBIC_SPLINE:
    {
      p->interpolator = CUBIC_SPLINE;
      break;
    }
    case CATMULL_ROM:
    {
      p->interpolator = CATMULL_ROM;
      break;
    }
    case MONOTONE_HERMITE:
    {
      p->interpolator = MONOTONE_HERMITE;
      break;
    }
    case 3:
    {
      p->interpolator = 3; // Optimized
      break;
    }
    default:
    {
      p->interpolator = CUBIC_SPLINE;
      break;
    }
  }

  dt_dev_add_history_item(darktable.develop, self, TRUE);
  gtk_widget_queue_draw(self->widget);
}

static void preserve_color_callback(GtkWidget *widget, dt_iop_module_t *self)
{
  if(darktable.gui->reset) return;
  dt_iop_filmic_params_t *p = (dt_iop_filmic_params_t *)self->params;
  p->preserve_color = gtk_toggle_button_get_active(GTK_TOGGLE_BUTTON(widget));
  dt_dev_add_history_item(darktable.develop, self, TRUE);
}

void gui_focus(struct dt_iop_module_t *self, gboolean in)
{
  dt_iop_filmic_gui_data_t *g = (dt_iop_filmic_gui_data_t *)self->gui_data;
  if(!in) dt_iop_color_picker_reset(&g->color_picker, TRUE);
}

void compute_curve_lut(dt_iop_filmic_params_t *p, float *table, float *table_temp, int res,
  dt_iop_filmic_data_t *d, dt_iop_filmic_nodes_t *nodes_data)
{
  dt_draw_curve_t *curve;

  const float white_source = p->white_point_source;
  const float black_source = p->black_point_source;
  const float dynamic_range = white_source - black_source;

  // luminance after log encoding
  const float black_log = 0.0f; // assumes user set log as in the autotuner
  const float grey_log = fabsf(p->black_point_source) / dynamic_range;
  const float white_log = 1.0f; // assumes user set log as in the autotuner

  // target luminance desired after filmic curve
  const float black_display = CLAMP(p->black_point_target, 0.0f, p->grey_point_target) / 100.0f; // in %
  const float grey_display = powf(CLAMP(p->grey_point_target, p->black_point_target, p->white_point_target) / 100.0f, 1.0f / (p->output_power));
  const float white_display = CLAMP(p->white_point_target, p->grey_point_target, 100.0f)  / 100.0f; // in %

  const float latitude = CLAMP(p->latitude_stops, 0.01f, dynamic_range * 0.99f);
  const float balance = CLAMP(p->balance, -50.0f, 50.0f) / 100.0f; // in %

  const float contrast = p->contrast;

  // nodes for mapping from log encoding to desired target luminance
  // X coordinates
  float toe_log = grey_log - latitude/dynamic_range * fabsf(black_source/dynamic_range);
  float shoulder_log = grey_log + latitude/dynamic_range * white_source/dynamic_range;


  // interception
  float linear_intercept = grey_display - (contrast * grey_log);

  // y coordinates
  float toe_display = (toe_log * contrast + linear_intercept);
  float shoulder_display = (shoulder_log * contrast + linear_intercept);

  // Apply the highlights/shadows balance as a shift along the contrast slope
  const float norm = powf(powf(contrast, 2.0f) + 1.0f, 0.5f);

  // negative values drag to the left and compress the shadows, on the UI negative is the inverse
  const float coeff = -(dynamic_range - latitude) / dynamic_range * balance;

  toe_display += coeff * contrast /norm;
  shoulder_display += coeff * contrast /norm;
  toe_log += coeff /norm;
  shoulder_log += coeff /norm;

  // Sanitize pass 1
  toe_log = CLAMP(toe_log, 0.0f, grey_log);
  shoulder_log = CLAMP(shoulder_log, grey_log, 1.0f);
  toe_display = CLAMP(toe_display, black_display, grey_display);
  shoulder_display = CLAMP(shoulder_display, grey_display, white_display);

  /**
   * Now we have 3 segments :
   *  - x = [0.0 ; toe_log], curved part
   *  - x = [toe_log ; grey_log ; shoulder_log], linear part
   *  - x = [shoulder_log ; 1.0] curved part
   *
   * BUT : in case some nodes overlap, we need to remove them to avoid
   * degenerating of the curve
  **/

  // sanitize pass 2
  int TOE_LOST = FALSE;
  int SHOULDER_LOST = FALSE;

  if ((toe_log == grey_log && toe_display == grey_display) || (toe_log == 0.0f && toe_display  == black_display))
  {
    TOE_LOST = TRUE;
  }
  if ((shoulder_log == grey_log && shoulder_display == grey_display) || (shoulder_log == 1.0f && shoulder_display == white_display))
  {
    SHOULDER_LOST = TRUE;
  }

  // Build the curve from the nodes

  if (SHOULDER_LOST && !TOE_LOST)
  {
    // shoulder only broke - we remove it
    nodes_data->nodes = 4;
    nodes_data->x[0] = black_log;
    nodes_data->x[1] = toe_log;
    nodes_data->x[2] = grey_log;
    nodes_data->x[3] = white_log;

    nodes_data->y[0] = black_display;
    nodes_data->y[1] = toe_display;
    nodes_data->y[2] = grey_display;
    nodes_data->y[3] = white_display;

    if(d)
    {
      d->latitude_min = toe_log;
      d->latitude_max = white_log;
    }

    //dt_control_log(_("filmic curve using 4 nodes - highlights lost"));

  }
  else if (TOE_LOST && !SHOULDER_LOST)
  {
    // toe only broke - we remove it
    nodes_data->nodes = 4;

    nodes_data->x[0] = black_log;
    nodes_data->x[1] = grey_log;
    nodes_data->x[2] = shoulder_log;
    nodes_data->x[3] = white_log;

    nodes_data->y[0] = black_display;
    nodes_data->y[1] = grey_display;
    nodes_data->y[2] = shoulder_display;
    nodes_data->y[3] = white_display;

    if(d)
    {
      d->latitude_min = black_log;
      d->latitude_max = shoulder_log;
    }

    //dt_control_log(_("filmic curve using 4 nodes - shadows lost"));

  }
  else if (TOE_LOST && SHOULDER_LOST)
  {
    // toe and shoulder both broke - we remove them
    nodes_data->nodes = 3;

    nodes_data->x[0] = black_log;
    nodes_data->x[1] = grey_log;
    nodes_data->x[2] = white_log;

    nodes_data->y[0] = black_display;
    nodes_data->y[1] = grey_display;
    nodes_data->y[2] = white_display;

    if(d)
    {
      d->latitude_min = black_log;
      d->latitude_max = white_log;
    }

    //dt_control_log(_("filmic curve using 3 nodes - highlights & shadows lost"));

  }
  else
  {
    // everything OK
    nodes_data->nodes = 4;

    nodes_data->x[0] = black_log;
    nodes_data->x[1] = toe_log;
    //nodes_data->x[2] = grey_log,
    nodes_data->x[2] = shoulder_log;
    nodes_data->x[3] = white_log;

    nodes_data->y[0] = black_display;
    nodes_data->y[1] = toe_display;
    //nodes_data->y[2] = grey_display,
    nodes_data->y[2] = shoulder_display;
    nodes_data->y[3] = white_display;

    if(d)
    {
      d->latitude_min = toe_log;
      d->latitude_max = shoulder_log;
    }

    //dt_control_log(_("filmic curve using 5 nodes - everything alright"));
  }

  if (p->interpolator != 3)
  {
    // Compute the interpolation

    // Catch bad interpolators exceptions (errors in saved params)
    int interpolator = CUBIC_SPLINE;
    if (p->interpolator > CUBIC_SPLINE && p->interpolator <= MONOTONE_HERMITE) interpolator = p->interpolator;

    curve = dt_draw_curve_new(0.0, 1.0, interpolator);
    for(int k = 0; k < nodes_data->nodes; k++) (void)dt_draw_curve_add_point(curve, nodes_data->x[k], nodes_data->y[k]);

    // Compute the LUT
    dt_draw_curve_calc_values(curve, 0.0f, 1.0f, res, NULL, table);
    dt_draw_curve_destroy(curve);

  }
  else
  {
    // Compute the monotonic interpolation
    curve = dt_draw_curve_new(0.0, 1.0, MONOTONE_HERMITE);
    for(int k = 0; k < nodes_data->nodes; k++) (void)dt_draw_curve_add_point(curve, nodes_data->x[k], nodes_data->y[k]);
    dt_draw_curve_calc_values(curve, 0.0f, 1.0f, res, NULL, table_temp);
    dt_draw_curve_destroy(curve);

    // Compute the cubic spline interpolation
    curve = dt_draw_curve_new(0.0, 1.0, CUBIC_SPLINE);
    for(int k = 0; k < nodes_data->nodes; k++) (void)dt_draw_curve_add_point(curve, nodes_data->x[k], nodes_data->y[k]);
    dt_draw_curve_calc_values(curve, 0.0f, 1.0f, res, NULL, table);
    dt_draw_curve_destroy(curve);

    // Average both LUT
#ifdef _OPENMP
#pragma omp parallel for SIMD() default(none) shared(table, table_temp, res) schedule(static)
#endif
    for(int k = 0; k < res; k++) table[k] = (table[k] + table_temp[k]) / 2.0f;
  }

}

void commit_params(dt_iop_module_t *self, dt_iop_params_t *p1, dt_dev_pixelpipe_t *pipe,
                   dt_dev_pixelpipe_iop_t *piece)
{
  dt_iop_filmic_params_t *p = (dt_iop_filmic_params_t *)p1;
  dt_iop_filmic_data_t *d = (dt_iop_filmic_data_t *)piece->data;

  d->preserve_color = p->preserve_color;

  // source luminance - Used only in the log encoding
  const float white_source = p->white_point_source;
  const float grey_source = p->grey_point_source / 100.0f; // in %
  const float black_source = p->black_point_source;
  const float dynamic_range = white_source - black_source;

  // luminance after log encoding
  const float grey_log = fabsf(p->black_point_source) / dynamic_range;

  // target luminance desired after filmic curve
  const float grey_display = powf(p->grey_point_target / 100.0f, 1.0f / (p->output_power));

  float contrast = p->contrast;
  if (contrast < grey_display / grey_log)
  {
    // We need grey_display - (contrast * grey_log) <= 0.0
    contrast = 1.0001f * grey_display / grey_log;
  }

  // commitproducts with no low-pass filter, you will increase the contrast of nois
  d->dynamic_range = dynamic_range;
  d->black_source = black_source;
  d->grey_source = grey_source;
  d->output_power = p->output_power;
  d->saturation = p->saturation;
  d->global_saturation = p->global_saturation;
  d->contrast = contrast;

  // compute the curves and their LUT
  dt_iop_filmic_nodes_t *nodes_data = (dt_iop_filmic_nodes_t *)malloc(sizeof(dt_iop_filmic_nodes_t));
  compute_curve_lut(p, d->table, d->table_temp, 0x10000, d, nodes_data);
  free(nodes_data);
  nodes_data = NULL;

  // Build a window function based on the log.
  // This will be used to selectively desaturate the non-linear parts
  // to avoid over-saturation in the toe and shoulder.

  const float latitude = d->latitude_max - d->latitude_min;
  const float center = (d->latitude_max + d->latitude_min)/2.0f;
  const float saturation = d->saturation / 100.0f;
  const float sigma = saturation * saturation * latitude * latitude;

#ifdef _OPENMP
#pragma omp parallel for SIMD() default(none) shared(d) schedule(static)
#endif
  for(int k = 0; k < 65536; k++)
  {
    const float x = ((float)k) / 65536.0f;
    if (sigma != 0.0f)
    {
      d->grad_2[k] = expf(-0.5f * (center - x) * (center - x) / sigma);
    }
    else
    {
      d->grad_2[k] = 0.0f;
    }
  }

}

void init_pipe(dt_iop_module_t *self, dt_dev_pixelpipe_t *pipe, dt_dev_pixelpipe_iop_t *piece)
{
  piece->data = calloc(1, sizeof(dt_iop_filmic_data_t));
  self->commit_params(self, self->default_params, pipe, piece);
}

void cleanup_pipe(dt_iop_module_t *self, dt_dev_pixelpipe_t *pipe, dt_dev_pixelpipe_iop_t *piece)
{
  free(piece->data);
  piece->data = NULL;
}

void gui_update(dt_iop_module_t *self)
{
  dt_iop_module_t *module = (dt_iop_module_t *)self;
  dt_iop_filmic_gui_data_t *g = (dt_iop_filmic_gui_data_t *)self->gui_data;
  dt_iop_filmic_params_t *p = (dt_iop_filmic_params_t *)module->params;

  dt_iop_color_picker_reset(&g->color_picker, TRUE);

  self->color_picker_box[0] = self->color_picker_box[1] = .25f;
  self->color_picker_box[2] = self->color_picker_box[3] = .75f;
  self->color_picker_point[0] = self->color_picker_point[1] = 0.5f;

  dt_bauhaus_slider_set_soft(g->white_point_source, p->white_point_source);
  dt_bauhaus_slider_set_soft(g->grey_point_source, p->grey_point_source);
  dt_bauhaus_slider_set_soft(g->black_point_source, p->black_point_source);
  dt_bauhaus_slider_set_soft(g->security_factor, p->security_factor);
  dt_bauhaus_slider_set_soft(g->white_point_target, p->white_point_target);
  dt_bauhaus_slider_set_soft(g->grey_point_target, p->grey_point_target);
  dt_bauhaus_slider_set_soft(g->black_point_target, p->black_point_target);
  dt_bauhaus_slider_set_soft(g->output_power, p->output_power);
  dt_bauhaus_slider_set_soft(g->latitude_stops, p->latitude_stops);
  dt_bauhaus_slider_set(g->contrast, p->contrast);
  dt_bauhaus_slider_set(g->global_saturation, p->global_saturation);
  dt_bauhaus_slider_set(g->saturation, (powf(10.0f, p->saturation/100.0f) - 1.0f) / 9.0f * 100.0f);
  dt_bauhaus_slider_set(g->balance, p->balance);

  dt_bauhaus_combobox_set(g->interpolator, p->interpolator);
  gtk_toggle_button_set_active(GTK_TOGGLE_BUTTON(g->preserve_color), p->preserve_color);

  dtgtk_expander_set_expanded(DTGTK_EXPANDER(g->extra_expander),
                              gtk_toggle_button_get_active(GTK_TOGGLE_BUTTON(g->extra_toggle)));

  gtk_widget_queue_draw(self->widget);

}

void init(dt_iop_module_t *module)
{
  module->params = calloc(1, sizeof(dt_iop_filmic_params_t));
  module->default_params = calloc(1, sizeof(dt_iop_filmic_params_t));
  module->default_enabled = 0;
  module->priority = 642; // module order created by iop_dependencies.py, do not edit!
  module->params_size = sizeof(dt_iop_filmic_params_t);
  module->gui_data = NULL;

  dt_iop_filmic_params_t tmp
    = (dt_iop_filmic_params_t){
                                 .grey_point_source   = 18, // source grey
                                 .black_point_source  = -8.65,  // source black
                                 .white_point_source  = 2.45,  // source white
                                 .security_factor     = 0.0,  // security factor
                                 .grey_point_target   = 18.0, // target grey
                                 .black_point_target  = 0.0,  // target black
                                 .white_point_target  = 100.0,  // target white
                                 .output_power        = 2.2,  // target power (~ gamma)
                                 .latitude_stops      = 2.0,  // intent latitude
                                 .contrast            = 1.5,  // intent contrast
                                 .saturation          = 100.0,   // intent saturation
                                 .global_saturation   = 100.0,
                                 .balance             = 0.0, // balance shadows/highlights
                                 .interpolator        = CUBIC_SPLINE, //interpolator
                                 .preserve_color      = 0, // run the saturated variant
                              };
  memcpy(module->params, &tmp, sizeof(dt_iop_filmic_params_t));
  memcpy(module->default_params, &tmp, sizeof(dt_iop_filmic_params_t));
}

void init_global(dt_iop_module_so_t *module)
{
  const int program = 22; // filmic.cl, from programs.conf
  dt_iop_filmic_global_data_t *gd
      = (dt_iop_filmic_global_data_t *)malloc(sizeof(dt_iop_filmic_global_data_t));

  module->data = gd;
  gd->kernel_filmic = dt_opencl_create_kernel(program, "filmic");
}

void cleanup(dt_iop_module_t *module)
{
  free(module->params);
  module->params = NULL;
}

void cleanup_global(dt_iop_module_so_t *module)
{
  dt_iop_filmic_global_data_t *gd = (dt_iop_filmic_global_data_t *)module->data;
  dt_opencl_free_kernel(gd->kernel_filmic);
  free(module->data);
  module->data = NULL;
}

void gui_reset(dt_iop_module_t *self)
{
  dt_iop_filmic_gui_data_t *g = (dt_iop_filmic_gui_data_t *)self->gui_data;
  dt_iop_color_picker_reset(&g->color_picker, TRUE);
  dtgtk_expander_set_expanded(DTGTK_EXPANDER(g->extra_expander), FALSE);
  dtgtk_togglebutton_set_paint(DTGTK_TOGGLEBUTTON(g->extra_toggle), dtgtk_cairo_paint_solid_arrow,
                               CPF_DO_NOT_USE_BORDER | CPF_STYLE_BOX | CPF_DIRECTION_LEFT, NULL);
  gtk_toggle_button_set_active(GTK_TOGGLE_BUTTON(g->extra_toggle), FALSE);
}

static gboolean dt_iop_tonecurve_draw(GtkWidget *widget, cairo_t *crf, gpointer user_data)
{
  dt_iop_module_t *self = (dt_iop_module_t *)user_data;
  dt_iop_filmic_gui_data_t *c = (dt_iop_filmic_gui_data_t *)self->gui_data;
  dt_iop_filmic_params_t *p = (dt_iop_filmic_params_t *)self->params;
  dt_iop_filmic_nodes_t *nodes_data = (dt_iop_filmic_nodes_t *)malloc(sizeof(dt_iop_filmic_nodes_t));
  compute_curve_lut(p, c->table, c->table_temp, 256, NULL, nodes_data);

  const int inset = DT_GUI_CURVE_EDITOR_INSET;
  GtkAllocation allocation;
  gtk_widget_get_allocation(widget, &allocation);
  int width = allocation.width, height = allocation.height;
  cairo_surface_t *cst = dt_cairo_image_surface_create(CAIRO_FORMAT_ARGB32, width, height);
  cairo_t *cr = cairo_create(cst);

  // clear bg
  cairo_set_source_rgb(cr, .2, .2, .2);
  cairo_paint(cr);

  cairo_translate(cr, inset, inset);
  width -= 2 * inset;
  height -= 2 * inset;

  cairo_set_source_rgb(cr, .3, .3, .3);
  cairo_rectangle(cr, 0, 0, width, height);
  cairo_fill(cr);

  // draw grid
  cairo_set_line_width(cr, DT_PIXEL_APPLY_DPI(.4));
  cairo_set_source_rgb(cr, .1, .1, .1);
  dt_draw_grid(cr, 4, 0, 0, width, height);

  // solve the equations for the rescaling parameters
  const float DR = (p->white_point_source - p->black_point_source);
  const float grey = -p->black_point_source / DR;
  int rescale = FALSE;

  float a, b, d;
  a = DR;
  b = Log2( 1.0f / (-1 + powf(2.0f, a)));
  d = - powf(2.0f, b);

  if (grey > powf(p->grey_point_target / 100.0f, p->output_power))
  {
    // The x-coordinate rescaling is valid only when the log grey value (dynamic range center)
    // is greater or equal to the destination grey value
    rescale = TRUE;

    for (int i = 0; i < 50; ++i)
    { // Optimization loop for the non-linear problem
      a = Log2((0.5f - d) / (1.0f - d)) / (grey - 1.0f);
      b = Log2( 1.0f / (-1 + powf(2.0f, a)));
      d = - powf(2.0f, b);
    }
  }

  const float gamma = (logf(p->grey_point_target / 100.0f) / logf(0.5f)) / p->output_power;

  // draw nodes
  cairo_set_line_width(cr, DT_PIXEL_APPLY_DPI(1.));
  cairo_set_source_rgb(cr, 0.9, 0.9, 0.9);

  for(int k = 0; k < nodes_data->nodes; k++)
  {
    /*
     * Use double precision locally to avoid cancellation effect on
     * the "+ d" operation.
     */
    const float x = (rescale) ? pow(2.0, (double)a * nodes_data->x[k] + b) + d : nodes_data->x[k];
    const float y = powf(nodes_data->y[k], 1.0f / gamma);

    cairo_arc(cr, x * width, (1.0 - y) * (double)height, DT_PIXEL_APPLY_DPI(3), 0, 2. * M_PI);
    cairo_stroke_preserve(cr);
    cairo_fill(cr);
    cairo_stroke(cr);
  }
  free(nodes_data);
  nodes_data = NULL;

  // draw curve
  cairo_set_line_width(cr, DT_PIXEL_APPLY_DPI(2.));
  cairo_set_source_rgb(cr, .9, .9, .9);
  cairo_move_to(cr, 0, height * (1.0 - c->table[0]));

  for(int k = 1; k < 256; k++)
  {
    /*
     * Use double precision locally to avoid cancellation effect on
     * the "+ d" operation.
     */
    const float x = (rescale) ? pow(2.0, (double)a * k / 255.0 + b) + d : k / 255.0;
    const float y = powf(c->table[k], 1.0f / gamma);
    cairo_line_to(cr, x * width, (double)height * (1.0 - y));
  }
  cairo_stroke(cr);
  cairo_destroy(cr);
  cairo_set_source_surface(crf, cst, 0, 0);
  cairo_paint(crf);
  cairo_surface_destroy(cst);
  return TRUE;
}

static void _extra_options_button_changed(GtkDarktableToggleButton *widget, gpointer user_data)
{
  dt_iop_module_t *self = (dt_iop_module_t *)user_data;
  dt_iop_filmic_gui_data_t *g = (dt_iop_filmic_gui_data_t *)self->gui_data;
  const gboolean active = gtk_toggle_button_get_active(GTK_TOGGLE_BUTTON(g->extra_toggle));
  dtgtk_expander_set_expanded(DTGTK_EXPANDER(g->extra_expander), active);
  dtgtk_togglebutton_set_paint(DTGTK_TOGGLEBUTTON(g->extra_toggle), dtgtk_cairo_paint_solid_arrow,
                               CPF_DO_NOT_USE_BORDER | CPF_STYLE_BOX | (active?CPF_DIRECTION_DOWN:CPF_DIRECTION_LEFT), NULL);
}

void gui_init(dt_iop_module_t *self)
{
  self->gui_data = malloc(sizeof(dt_iop_filmic_gui_data_t));
  dt_iop_filmic_gui_data_t *g = (dt_iop_filmic_gui_data_t *)self->gui_data;
  dt_iop_filmic_params_t *p = (dt_iop_filmic_params_t *)self->params;
  const int margin_width = (int)dt_conf_get_int("panel_width") / 10.0;

  self->widget = gtk_box_new(GTK_ORIENTATION_VERTICAL, DT_BAUHAUS_SPACE);
  dt_gui_add_help_link(self->widget, dt_get_help_url(self->op));

  g->area = GTK_DRAWING_AREA(dtgtk_drawing_area_new_with_aspect_ratio(1.0));
  gtk_widget_set_tooltip_text(GTK_WIDGET(g->area), _("read-only graph, use the parameters below to set the nodes"));
  gtk_widget_set_margin_start(GTK_WIDGET(g->area), margin_width);
  gtk_widget_set_margin_end(GTK_WIDGET(g->area), margin_width);
  gtk_box_pack_start(GTK_BOX(self->widget), GTK_WIDGET(g->area), FALSE, FALSE, 0);
  g_signal_connect(G_OBJECT(g->area), "draw", G_CALLBACK(dt_iop_tonecurve_draw), self);

  gtk_box_pack_start(GTK_BOX(self->widget), dt_ui_section_label_new(_("logarithmic shaper")), FALSE, FALSE, 5);

  // grey_point_source slider
  g->grey_point_source = dt_bauhaus_slider_new_with_range(self, 0.1, 36., 0.1, p->grey_point_source, 2);
  dt_bauhaus_slider_enable_soft_boundaries(g->grey_point_source, 0.0, 100.0);
  dt_bauhaus_widget_set_label(g->grey_point_source, NULL, _("middle grey luminance"));
  gtk_box_pack_start(GTK_BOX(self->widget), g->grey_point_source, TRUE, TRUE, 0);
  dt_bauhaus_slider_set_format(g->grey_point_source, "%.2f %%");
  gtk_widget_set_tooltip_text(g->grey_point_source, _("adjust to match the average luminance of the subject.\n"
                                                      "except in back-lighting situations, this should be around 18 \%."));
  g_signal_connect(G_OBJECT(g->grey_point_source), "value-changed", G_CALLBACK(grey_point_source_callback), self);
  dt_bauhaus_widget_set_quad_paint(g->grey_point_source, dtgtk_cairo_paint_colorpicker, CPF_STYLE_FLAT | CPF_DO_NOT_USE_BORDER, NULL);
  dt_bauhaus_widget_set_quad_toggle(g->grey_point_source, TRUE);
  g_signal_connect(G_OBJECT(g->grey_point_source), "quad-pressed", G_CALLBACK(dt_iop_color_picker_callback), &g->color_picker);

  // White slider
  g->white_point_source = dt_bauhaus_slider_new_with_range(self, 2.0, 8.0, 0.1, p->white_point_source, 2);
  dt_bauhaus_slider_enable_soft_boundaries(g->white_point_source, 0.0, 16.0);
  dt_bauhaus_widget_set_label(g->white_point_source, NULL, _("white relative exposure"));
  gtk_box_pack_start(GTK_BOX(self->widget), g->white_point_source, TRUE, TRUE, 0);
  dt_bauhaus_slider_set_format(g->white_point_source, "%.2f EV");
  gtk_widget_set_tooltip_text(g->white_point_source, _("number of stops between middle grey and pure white.\n"
                                                       "this is a reading a lightmeter would give you on the scene.\n"
                                                       "adjust so highlights clipping is avoided"));
  g_signal_connect(G_OBJECT(g->white_point_source), "value-changed", G_CALLBACK(white_point_source_callback), self);
  dt_bauhaus_widget_set_quad_paint(g->white_point_source, dtgtk_cairo_paint_colorpicker, CPF_STYLE_FLAT | CPF_DO_NOT_USE_BORDER, NULL);
  dt_bauhaus_widget_set_quad_toggle(g->white_point_source, TRUE);
  g_signal_connect(G_OBJECT(g->white_point_source), "quad-pressed", G_CALLBACK(dt_iop_color_picker_callback), &g->color_picker);

  // Black slider
  g->black_point_source = dt_bauhaus_slider_new_with_range(self, -14.0, -3.0, 0.1, p->black_point_source, 2);
  dt_bauhaus_slider_enable_soft_boundaries(g->black_point_source, -16.0, -0.1);
  dt_bauhaus_widget_set_label(g->black_point_source, NULL, _("black relative exposure"));
  gtk_box_pack_start(GTK_BOX(self->widget), g->black_point_source, TRUE, TRUE, 0);
  dt_bauhaus_slider_set_format(g->black_point_source, "%.2f EV");
  gtk_widget_set_tooltip_text(g->black_point_source, _("number of stops between middle grey and pure black.\n"
                                                       "this is a reading a lightmeter would give you on the scene.\n"
                                                       "increase to get more contrast.\ndecrease to recover more details in low-lights."));
  g_signal_connect(G_OBJECT(g->black_point_source), "value-changed", G_CALLBACK(black_point_source_callback), self);
  dt_bauhaus_widget_set_quad_paint(g->black_point_source, dtgtk_cairo_paint_colorpicker, CPF_STYLE_FLAT | CPF_DO_NOT_USE_BORDER, NULL);
  dt_bauhaus_widget_set_quad_toggle(g->black_point_source, TRUE);
  g_signal_connect(G_OBJECT(g->black_point_source), "quad-pressed", G_CALLBACK(dt_iop_color_picker_callback), &g->color_picker);

  // Security factor
  g->security_factor = dt_bauhaus_slider_new_with_range(self, -50., 50., 1.0, p->security_factor, 2);
  dt_bauhaus_widget_set_label(g->security_factor, NULL, _("safety factor"));
  gtk_box_pack_start(GTK_BOX(self->widget), g->security_factor, TRUE, TRUE, 0);
  dt_bauhaus_slider_set_format(g->security_factor, "%.2f %%");
  gtk_widget_set_tooltip_text(g->security_factor, _("enlarge or shrink the computed dynamic range.\n"
                                                    "useful in conjunction with \"auto tune levels\"."));
  g_signal_connect(G_OBJECT(g->security_factor), "value-changed", G_CALLBACK(security_threshold_callback), self);

  // Auto tune slider
  g->auto_button = dt_bauhaus_combobox_new(self);
  dt_bauhaus_widget_set_label(g->auto_button, NULL, _("auto tune levels"));
  dt_bauhaus_widget_set_quad_paint(g->auto_button, dtgtk_cairo_paint_colorpicker,
                                   CPF_STYLE_FLAT | CPF_DO_NOT_USE_BORDER, NULL);
  dt_bauhaus_widget_set_quad_toggle(g->auto_button, TRUE);
  g_signal_connect(G_OBJECT(g->auto_button), "quad-pressed", G_CALLBACK(dt_iop_color_picker_callback), &g->color_picker);
  gtk_widget_set_tooltip_text(g->auto_button, _("try to optimize the settings with some guessing.\n"
                                                "this will fit the luminance range inside the histogram bounds.\n"
<<<<<<< HEAD
                                                "works better for landscapes and evenly-lit pictures \nbut fails for high-keys and low-keys." ));
=======
                                                "works better for landscapes and evenly-lit pictures\nbut fails for high-keys and low-keys." ));
>>>>>>> 5aa9892c
  gtk_box_pack_start(GTK_BOX(self->widget), g->auto_button, TRUE, TRUE, 0);

  gtk_box_pack_start(GTK_BOX(self->widget), dt_ui_section_label_new(_("filmic S curve")), FALSE, FALSE, 5);

  // contrast slider
  g->contrast = dt_bauhaus_slider_new_with_range(self, 1., 2., 0.01, p->contrast, 3);
  dt_bauhaus_slider_enable_soft_boundaries(g->contrast, 0.0, 5.0);
  dt_bauhaus_widget_set_label(g->contrast, NULL, _("contrast"));
  gtk_box_pack_start(GTK_BOX(self->widget), g->contrast, TRUE, TRUE, 0);
  gtk_widget_set_tooltip_text(g->contrast, _("slope of the linear part of the curve\n"
                                             "affects mostly the mid-tones"));
  g_signal_connect(G_OBJECT(g->contrast), "value-changed", G_CALLBACK(contrast_callback), self);

  // latitude slider
  g->latitude_stops = dt_bauhaus_slider_new_with_range(self, 2., 8.0, 0.05, p->latitude_stops, 3);
  dt_bauhaus_slider_enable_soft_boundaries(g->latitude_stops, 0.01, 16.0);
  dt_bauhaus_widget_set_label(g->latitude_stops, NULL, _("latitude"));
  dt_bauhaus_slider_set_format(g->latitude_stops, "%.2f EV");
  gtk_box_pack_start(GTK_BOX(self->widget), g->latitude_stops, TRUE, TRUE, 0);
  gtk_widget_set_tooltip_text(g->latitude_stops, _("width of the linear domain in the middle of the curve.\n"
                                                   "increase to get more contrast at the extreme luminances.\n"
                                                   "this has no effect on mid-tones."));
  g_signal_connect(G_OBJECT(g->latitude_stops), "value-changed", G_CALLBACK(latitude_stops_callback), self);

  // balance slider
  g->balance = dt_bauhaus_slider_new_with_range(self, -50., 50., 1.0, p->balance, 2);
  dt_bauhaus_widget_set_label(g->balance, NULL, _("shadows/highlights balance"));
  gtk_box_pack_start(GTK_BOX(self->widget), g->balance, TRUE, TRUE, 0);
  dt_bauhaus_slider_set_format(g->balance, "%.2f %%");
<<<<<<< HEAD
  gtk_widget_set_tooltip_text(g->balance, _("slides the latitude along the slope \nto give more room to shadows or highlights.\n"
                                            "use it if you need to protect the details\n at one extremity of the histogram."));
=======
  gtk_widget_set_tooltip_text(g->balance, _("slides the latitude along the slope\nto give more room to shadows or highlights.\n"
                                            "use it if you need to protect the details\nat one extremity of the histogram."));
>>>>>>> 5aa9892c
  g_signal_connect(G_OBJECT(g->balance), "value-changed", G_CALLBACK(balance_callback), self);

  // saturation slider
  g->global_saturation = dt_bauhaus_slider_new_with_range(self, 0., 200., 0.5, p->global_saturation, 2);
  dt_bauhaus_widget_set_label(g->global_saturation, NULL, _("global saturation"));
  dt_bauhaus_slider_enable_soft_boundaries(g->global_saturation, 0.0, 1000.0);
  dt_bauhaus_slider_set_format(g->global_saturation, "%.2f %%");
  gtk_box_pack_start(GTK_BOX(self->widget), g->global_saturation, TRUE, TRUE, 0);
  gtk_widget_set_tooltip_text(g->global_saturation, _("desaturates the input of the module globally.\n"
<<<<<<< HEAD
                                                      "you need to set this value below 100 \% \nif the chrominance preservation is enabled."));
=======
                                                      "you need to set this value below 100%\nif the chrominance preservation is enabled."));
>>>>>>> 5aa9892c
  g_signal_connect(G_OBJECT(g->global_saturation), "value-changed", G_CALLBACK(global_saturation_callback), self);

  // saturation slider
  g->saturation = dt_bauhaus_slider_new_with_range(self, 0., 200., 0.5, (powf(10.0f, p->saturation/100.0f) - 1.0f) / 9.0f *100.0f, 2);
  dt_bauhaus_widget_set_label(g->saturation, NULL, _("extreme luminance saturation"));
  dt_bauhaus_slider_enable_soft_boundaries(g->saturation, 0.0, 1000.0);
  dt_bauhaus_slider_set_format(g->saturation, "%.2f %%");
  gtk_box_pack_start(GTK_BOX(self->widget), g->saturation, TRUE, TRUE, 0);
<<<<<<< HEAD
  gtk_widget_set_tooltip_text(g->saturation, _("desaturates the output of the module \nspecifically at extreme luminances.\n"
=======
  gtk_widget_set_tooltip_text(g->saturation, _("desaturates the output of the module\nspecifically at extreme luminances.\n"
>>>>>>> 5aa9892c
                                               "decrease if shadows and/or highlights are over-saturated."));
  g_signal_connect(G_OBJECT(g->saturation), "value-changed", G_CALLBACK(saturation_callback), self);

    /* From src/common/curve_tools.h :
    #define CUBIC_SPLINE 0
    #define CATMULL_ROM 1
    #define MONOTONE_HERMITE 2
  */
  g->interpolator = dt_bauhaus_combobox_new(self);
  dt_bauhaus_widget_set_label(g->interpolator, NULL, _("intent"));
  dt_bauhaus_combobox_add(g->interpolator, _("contrasted")); // cubic spline
  dt_bauhaus_combobox_add(g->interpolator, _("faded")); // centripetal spline
  dt_bauhaus_combobox_add(g->interpolator, _("linear")); // monotonic spline
  dt_bauhaus_combobox_add(g->interpolator, _("optimized")); // monotonic spline
  gtk_box_pack_start(GTK_BOX(self->widget), g->interpolator , TRUE, TRUE, 0);
  gtk_widget_set_tooltip_text(g->interpolator, _("change this method if you see reversed contrast or faded blacks"));
  g_signal_connect(G_OBJECT(g->interpolator), "value-changed", G_CALLBACK(interpolator_callback), self);

  // Preserve color
  g->preserve_color = gtk_check_button_new_with_label(_("preserve the chrominance"));
  gtk_toggle_button_set_active (GTK_TOGGLE_BUTTON(g->preserve_color), p->preserve_color);
  gtk_widget_set_tooltip_text(g->preserve_color, _("ensure the original color are preserved.\n"
                                                   "may reinforce chromatic aberrations.\n"
                                                   "you need to manually tune the saturation when using this mode."));
  gtk_box_pack_start(GTK_BOX(self->widget), g->preserve_color , TRUE, TRUE, 0);
  g_signal_connect(G_OBJECT(g->preserve_color), "toggled", G_CALLBACK(preserve_color_callback), self);


  // add collapsable section for those extra options that are generally not to be used

  GtkWidget *destdisp_head = gtk_box_new(GTK_ORIENTATION_HORIZONTAL, DT_BAUHAUS_SPACE);
  GtkWidget *destdisp = dt_ui_section_label_new(_("destination/display"));
  g->extra_toggle = dtgtk_togglebutton_new(dtgtk_cairo_paint_solid_arrow, CPF_DO_NOT_USE_BORDER | CPF_STYLE_BOX | CPF_DIRECTION_LEFT, NULL);
  gtk_widget_set_size_request(g->extra_toggle,  DT_PIXEL_APPLY_DPI(15), DT_PIXEL_APPLY_DPI(15));
  GtkWidget *extra_options = gtk_box_new(GTK_ORIENTATION_VERTICAL, DT_BAUHAUS_SPACE);
  gtk_box_pack_start(GTK_BOX(destdisp_head), destdisp, TRUE, TRUE, 0);
  gtk_box_pack_start(GTK_BOX(destdisp_head), g->extra_toggle, FALSE, FALSE, 0);
  gtk_widget_set_visible(extra_options, FALSE);
  g->extra_expander = dtgtk_expander_new(destdisp_head, extra_options);
  dtgtk_expander_set_expanded(DTGTK_EXPANDER(g->extra_expander), TRUE);
  gtk_box_pack_start(GTK_BOX(self->widget), g->extra_expander, FALSE, FALSE, 0);

  g_signal_connect(G_OBJECT(g->extra_toggle), "toggled", G_CALLBACK(_extra_options_button_changed),  (gpointer)self);

  // Black slider
  g->black_point_target = dt_bauhaus_slider_new_with_range(self, 0.0, 100.0, 1, p->black_point_target, 2);
  dt_bauhaus_widget_set_label(g->black_point_target, NULL, _("target black luminance"));
  gtk_box_pack_start(GTK_BOX(extra_options), g->black_point_target, FALSE, FALSE, 0);
  dt_bauhaus_slider_set_format(g->black_point_target, "%.2f %%");
  gtk_widget_set_tooltip_text(g->black_point_target, _("luminance of output pure black, "
                                                        "this should be 0 %\nexcept if you want a faded look"));
  g_signal_connect(G_OBJECT(g->black_point_target), "value-changed", G_CALLBACK(black_point_target_callback), self);

  // grey_point_source slider
  g->grey_point_target = dt_bauhaus_slider_new_with_range(self, 0.1, 50., 0.5, p->grey_point_target, 2);
  dt_bauhaus_widget_set_label(g->grey_point_target, NULL, _("target middle grey"));
  gtk_box_pack_start(GTK_BOX(extra_options), g->grey_point_target, FALSE, FALSE, 0);
  dt_bauhaus_slider_set_format(g->grey_point_target, "%.2f %%");
  gtk_widget_set_tooltip_text(g->grey_point_target, _("midde grey value of the target display or color space.\n"
                                                      "you should never touch that unless you know what you are doing."));
  g_signal_connect(G_OBJECT(g->grey_point_target), "value-changed", G_CALLBACK(grey_point_target_callback), self);

  // White slider
  g->white_point_target = dt_bauhaus_slider_new_with_range(self, 0.0, 100.0, 1., p->white_point_target, 2);
  dt_bauhaus_widget_set_label(g->white_point_target, NULL, _("target white luminance"));
  gtk_box_pack_start(GTK_BOX(extra_options), g->white_point_target, FALSE, FALSE, 0);
  dt_bauhaus_slider_set_format(g->white_point_target, "%.2f %%");
  gtk_widget_set_tooltip_text(g->white_point_target, _("luminance of output pure white, "
                                                        "this should be 100 %\nexcept if you want a faded look"));
  g_signal_connect(G_OBJECT(g->white_point_target), "value-changed", G_CALLBACK(white_point_target_callback), self);

  // power/gamma slider
  g->output_power = dt_bauhaus_slider_new_with_range(self, 1.0, 2.4, 0.1, p->output_power, 2);
  dt_bauhaus_widget_set_label(g->output_power, NULL, _("target gamma"));
  gtk_box_pack_start(GTK_BOX(extra_options), g->output_power, FALSE, FALSE, 0);
<<<<<<< HEAD
  gtk_widget_set_tooltip_text(g->output_power, _("power or gamma of the transfer function \nof the display or color space.\n"
=======
  gtk_widget_set_tooltip_text(g->output_power, _("power or gamma of the transfer function\nof the display or color space.\n"
>>>>>>> 5aa9892c
                                                 "you should never touch that unless you know what you are doing."));
  g_signal_connect(G_OBJECT(g->output_power), "value-changed", G_CALLBACK(output_power_callback), self);

  init_picker(&g->color_picker,
              self,
              _iop_color_picker_get_set,
              _iop_color_picker_apply,
              _iop_color_picker_reset,
              _iop_color_picker_update);
}


void gui_cleanup(dt_iop_module_t *self)
{
  free(self->gui_data);
  self->gui_data = NULL;
}

// modelines: These editor modelines have been set for all relevant files by tools/update_modelines.sh
// vim: shiftwidth=2 expandtab tabstop=2 cindent
// kate: tab-indents: off; indent-width 2; replace-tabs on; indent-mode cstyle; remove-trailing-spaces modified;<|MERGE_RESOLUTION|>--- conflicted
+++ resolved
@@ -1735,11 +1735,7 @@
   g_signal_connect(G_OBJECT(g->auto_button), "quad-pressed", G_CALLBACK(dt_iop_color_picker_callback), &g->color_picker);
   gtk_widget_set_tooltip_text(g->auto_button, _("try to optimize the settings with some guessing.\n"
                                                 "this will fit the luminance range inside the histogram bounds.\n"
-<<<<<<< HEAD
-                                                "works better for landscapes and evenly-lit pictures \nbut fails for high-keys and low-keys." ));
-=======
                                                 "works better for landscapes and evenly-lit pictures\nbut fails for high-keys and low-keys." ));
->>>>>>> 5aa9892c
   gtk_box_pack_start(GTK_BOX(self->widget), g->auto_button, TRUE, TRUE, 0);
 
   gtk_box_pack_start(GTK_BOX(self->widget), dt_ui_section_label_new(_("filmic S curve")), FALSE, FALSE, 5);
@@ -1769,13 +1765,8 @@
   dt_bauhaus_widget_set_label(g->balance, NULL, _("shadows/highlights balance"));
   gtk_box_pack_start(GTK_BOX(self->widget), g->balance, TRUE, TRUE, 0);
   dt_bauhaus_slider_set_format(g->balance, "%.2f %%");
-<<<<<<< HEAD
-  gtk_widget_set_tooltip_text(g->balance, _("slides the latitude along the slope \nto give more room to shadows or highlights.\n"
-                                            "use it if you need to protect the details\n at one extremity of the histogram."));
-=======
   gtk_widget_set_tooltip_text(g->balance, _("slides the latitude along the slope\nto give more room to shadows or highlights.\n"
                                             "use it if you need to protect the details\nat one extremity of the histogram."));
->>>>>>> 5aa9892c
   g_signal_connect(G_OBJECT(g->balance), "value-changed", G_CALLBACK(balance_callback), self);
 
   // saturation slider
@@ -1785,11 +1776,7 @@
   dt_bauhaus_slider_set_format(g->global_saturation, "%.2f %%");
   gtk_box_pack_start(GTK_BOX(self->widget), g->global_saturation, TRUE, TRUE, 0);
   gtk_widget_set_tooltip_text(g->global_saturation, _("desaturates the input of the module globally.\n"
-<<<<<<< HEAD
-                                                      "you need to set this value below 100 \% \nif the chrominance preservation is enabled."));
-=======
                                                       "you need to set this value below 100%\nif the chrominance preservation is enabled."));
->>>>>>> 5aa9892c
   g_signal_connect(G_OBJECT(g->global_saturation), "value-changed", G_CALLBACK(global_saturation_callback), self);
 
   // saturation slider
@@ -1798,11 +1785,7 @@
   dt_bauhaus_slider_enable_soft_boundaries(g->saturation, 0.0, 1000.0);
   dt_bauhaus_slider_set_format(g->saturation, "%.2f %%");
   gtk_box_pack_start(GTK_BOX(self->widget), g->saturation, TRUE, TRUE, 0);
-<<<<<<< HEAD
-  gtk_widget_set_tooltip_text(g->saturation, _("desaturates the output of the module \nspecifically at extreme luminances.\n"
-=======
   gtk_widget_set_tooltip_text(g->saturation, _("desaturates the output of the module\nspecifically at extreme luminances.\n"
->>>>>>> 5aa9892c
                                                "decrease if shadows and/or highlights are over-saturated."));
   g_signal_connect(G_OBJECT(g->saturation), "value-changed", G_CALLBACK(saturation_callback), self);
 
@@ -1878,11 +1861,7 @@
   g->output_power = dt_bauhaus_slider_new_with_range(self, 1.0, 2.4, 0.1, p->output_power, 2);
   dt_bauhaus_widget_set_label(g->output_power, NULL, _("target gamma"));
   gtk_box_pack_start(GTK_BOX(extra_options), g->output_power, FALSE, FALSE, 0);
-<<<<<<< HEAD
-  gtk_widget_set_tooltip_text(g->output_power, _("power or gamma of the transfer function \nof the display or color space.\n"
-=======
   gtk_widget_set_tooltip_text(g->output_power, _("power or gamma of the transfer function\nof the display or color space.\n"
->>>>>>> 5aa9892c
                                                  "you should never touch that unless you know what you are doing."));
   g_signal_connect(G_OBJECT(g->output_power), "value-changed", G_CALLBACK(output_power_callback), self);
 
