--- conflicted
+++ resolved
@@ -865,11 +865,7 @@
   module->params = malloc(sizeof(dt_iop_demosaic_params_t));
   module->default_params = malloc(sizeof(dt_iop_demosaic_params_t));
   module->default_enabled = 1;
-<<<<<<< HEAD
   module->priority = 124; // module order created by iop_dependencies.py, do not edit!
-=======
-  module->priority = 130; // module order created by iop_dependencies.py, do not edit!
->>>>>>> e4912c6f
   module->hide_enable_button = 1;
   module->params_size = sizeof(dt_iop_demosaic_params_t);
   module->gui_data = NULL;
