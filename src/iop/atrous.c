/*
    This file is part of darktable,
    copyright (c) 2009--2011 johannes hanika.

    darktable is free software: you can redistribute it and/or modify
    it under the terms of the GNU General Public License as published by
    the Free Software Foundation, either version 3 of the License, or
    (at your option) any later version.

    darktable is distributed in the hope that it will be useful,
    but WITHOUT ANY WARRANTY; without even the implied warranty of
    MERCHANTABILITY or FITNESS FOR A PARTICULAR PURPOSE.  See the
    GNU General Public License for more details.

    You should have received a copy of the GNU General Public License
    along with darktable.  If not, see <http://www.gnu.org/licenses/>.
*/
#include "bauhaus/bauhaus.h"
#include "common/debug.h"
#include "common/opencl.h"
#include "control/conf.h"
#include "control/control.h"
#include "develop/imageop.h"
#include "develop/imageop_math.h"
#include "develop/tiling.h"
#include "dtgtk/drawingarea.h"
#include "gui/accelerators.h"
#include "gui/draw.h"
#include "gui/gtk.h"
#include "gui/presets.h"
#include "iop/iop_api.h"

#include <math.h>
#include <memory.h>
#include <stdlib.h>
#if defined(__SSE__)
#include "common/sse.h"
#include <xmmintrin.h>
#endif

#define INSET DT_PIXEL_APPLY_DPI(5)
#define INFL .3f


DT_MODULE_INTROSPECTION(1, dt_iop_atrous_params_t)

#define BANDS 6
#define MAX_NUM_SCALES 8 // 2*2^(i+1) + 1 = 1025px support for i = 8
#define RES 64

#define dt_atrous_show_upper_label(cr, text, layout, ink)                                                    \
  pango_layout_set_text(layout, text, -1);                                                                   \
  pango_layout_get_pixel_extents(layout, &ink, NULL);                                                        \
  cairo_move_to(cr, .5 * (width - ink.width), (.08 * height) - ink.height);                                  \
  pango_cairo_show_layout(cr, layout);


#define dt_atrous_show_lower_label(cr, text, layout, ink)                                                    \
  pango_layout_set_text(layout, text, -1);                                                                   \
  pango_layout_get_pixel_extents(layout, &ink, NULL);                                                        \
  cairo_move_to(cr, .5 * (width - ink.width), (.98 * height) - ink.height);                                  \
  pango_cairo_show_layout(cr, layout);


typedef enum atrous_channel_t
{
  atrous_L = 0,  // luminance boost
  atrous_c = 1,  // chrominance boost
  atrous_s = 2,  // edge sharpness
  atrous_Lt = 3, // luminance noise threshold
  atrous_ct = 4, // chrominance noise threshold
  atrous_none = 5
} atrous_channel_t;

typedef struct dt_iop_atrous_params_t
{
  int32_t octaves;
  float x[atrous_none][BANDS], y[atrous_none][BANDS];
} dt_iop_atrous_params_t;

typedef struct dt_iop_atrous_gui_data_t
{
  GtkWidget *mix;
  GtkDrawingArea *area;
  GtkNotebook *channel_tabs;
  double mouse_x, mouse_y, mouse_pick;
  float mouse_radius;
  dt_iop_atrous_params_t drag_params;
  int dragging;
  int x_move;
  dt_draw_curve_t *minmax_curve;
  atrous_channel_t channel, channel2;
  float draw_xs[RES], draw_ys[RES];
  float draw_min_xs[RES], draw_min_ys[RES];
  float draw_max_xs[RES], draw_max_ys[RES];
  float band_hist[MAX_NUM_SCALES];
  float band_max;
  float sample[MAX_NUM_SCALES];
  int num_samples;
} dt_iop_atrous_gui_data_t;

typedef struct dt_iop_atrous_global_data_t
{
  int kernel_decompose;
  int kernel_synthesize;
} dt_iop_atrous_global_data_t;

typedef struct dt_iop_atrous_data_t
{
  // demosaic pattern
  int32_t octaves;
  dt_draw_curve_t *curve[atrous_none];
} dt_iop_atrous_data_t;


const char *name()
{
  return _("equalizer");
}

int default_group()
{
  return IOP_GROUP_CORRECT;
}

int flags()
{
  return IOP_FLAGS_SUPPORTS_BLENDING | IOP_FLAGS_ALLOW_TILING;
}

void init_key_accels(dt_iop_module_so_t *self)
{
  dt_accel_register_slider_iop(self, FALSE, NC_("accel", "mix"));
}

void connect_key_accels(dt_iop_module_t *self)
{
  dt_accel_connect_slider_iop(self, "mix", ((dt_iop_atrous_gui_data_t *)self->gui_data)->mix);
}


#if defined(__SSE2__)

#define ALIGNED(a) __attribute__((aligned(a)))
#define VEC4(a)                                                                                              \
  {                                                                                                          \
    (a), (a), (a), (a)                                                                                       \
  }

<<<<<<< HEAD
static const __m128 ooo1 ALIGNED(16) = { 0.f, 0.f, 0.f, 1.f };
=======
static const __m128 fone ALIGNED(64) = VEC4(0x3f800000u);
static const __m128 femo ALIGNED(64) = VEC4(0x00adf880u);
static const __m128 ooo1 ALIGNED(64) = { 0.f, 0.f, 0.f, 1.f };

/* SSE intrinsics version of dt_fast_expf defined in darktable.h */
static inline __m128 dt_fast_expf_sse2(const __m128 x)
{
  __m128 f = _mm_add_ps(fone, _mm_mul_ps(x, femo)); // f(n) = i1 + x(n)*(i2-i1)
  __m128i i = _mm_cvtps_epi32(f);                   // i(n) = int(f(n))
  __m128i mask = _mm_srai_epi32(i, 31);             // mask(n) = 0xffffffff if i(n) < 0
  i = _mm_andnot_si128(mask, i);                    // i(n) = 0 if i(n) < 0
  return _mm_castsi128_ps(i);                       // return *(float*)&i
}

>>>>>>> 9820e3b9
#endif

static inline void weight(const float *c1, const float *c2, const float sharpen, float *weight)
{
  float square[3];
  for(int c = 0; c < 3; c++)
  {
    square[c] = c1[c] - c2[c];
    square[c] *= square[c];
  }

  const float wl = dt_fast_expf(-sharpen * square[0]);
  const float wc = dt_fast_expf(-sharpen * (square[1] + square[2]));

  weight[0] = wl;
  weight[1] = wc;
  weight[2] = wc;
  weight[3] = 1.0f;
}

#if defined(__SSE2__)
/* Computes the vector
 * (wl, wc, wc, 1)
 *
 * where:
 * wl = exp(-sharpen*SQR(c1[0] - c2[0]))
 *    = exp(-s*d1) (as noted in code comments below)
 * wc = exp(-sharpen*(SQR(c1[1] - c2[1]) + SQR(c1[2] - c2[2]))
 *    = exp(-s*(d2+d3)) (as noted in code comments below)
 */
static inline __m128 weight_sse2(const __m128 c1, const __m128 c2, const float sharpen)
{
  const __m128 vsharpen = _mm_set1_ps(-sharpen);                    // (-s, -s, -s, -s)
  const __m128 diff = (c1 - c2);
  const __m128 square = diff * diff;                                // (?, d3, d2, d1)
  const __m128 square2 = _mm_shuffle_ps(square, square, _MM_SHUFFLE(3, 1, 2, 0)); // (?, d2, d3, d1)
  const __m128 added = square + square2 - square;                   // (?, d2+d3, d2+d3, d1)
  const __m128 sharpened = added * vsharpen;                        // (?, -s*(d2+d3), -s*(d2+d3), -s*d1)
  __m128 exp = _mm_expf_ps(sharpened);                        // (?, wc, wc, wl)
  exp = _mm_castsi128_ps(_mm_slli_si128(_mm_castps_si128(exp), 4)); // (wc, wc, wl, 0)
  exp = _mm_castsi128_ps(_mm_srli_si128(_mm_castps_si128(exp), 4)); // (0, wc, wc, wl)
  return _mm_or_ps(exp, ooo1);                                      // (1, wc, wc, wl)
}
#endif

#define SUM_PIXEL_CONTRIBUTION_COMMON(ii, jj)                                                                \
  {                                                                                                          \
    const float f = filter[(ii)] * filter[(jj)];                                                             \
    float wp[4] = { 0.0f, 0.0f, 0.0f, 0.0f };                                                                \
    weight(px, px2, sharpen, wp);                                                                            \
    float w[4] = { 0.0f, 0.0f, 0.0f, 0.0f };                                                                 \
    for(int c = 0; c < 4; c++) w[c] = f * wp[c];                                                             \
    float pd[4] = { 0.0f, 0.0f, 0.0f, 0.0f };                                                                \
    for(int c = 0; c < 4; c++) pd[c] = w[c] * px2[c];                                                        \
    for(int c = 0; c < 4; c++) sum[c] += pd[c];                                                              \
    for(int c = 0; c < 4; c++) wgt[c] += w[c];                                                               \
  }

#if defined(__SSE2__)
#define SUM_PIXEL_CONTRIBUTION_COMMON_SSE2(ii, jj)                                                           \
  {                                                                                                          \
    const __m128 f = _mm_set1_ps(filter[(ii)] * filter[(jj)]);                                                             \
    const __m128 wp = weight_sse2(px, px2, sharpen);                                                       \
    const __m128 w = f * wp;                                                                                 \
    const __m128 pd = w * px2;                                                                              \
    sum += pd;                                                                                               \
    wgt += w;                                                                                                \
  }
#endif

#define SUM_PIXEL_CONTRIBUTION_WITH_TEST(ii, jj)                                                             \
  do                                                                                                         \
  {                                                                                                          \
    const size_t iii = (ii)-2;                                                                               \
    const size_t jjj = (jj)-2;                                                                               \
    size_t x = i + mult * iii;                                                                               \
    size_t y = j + mult * jjj;                                                                               \
                                                                                                             \
    if(x >= width) x = width - 1;                                                                            \
    if(y >= height) y = height - 1;                                                                          \
                                                                                                             \
    px2 = ((float *)in) + 4 * (x + y * width);                                                        \
                                                                                                             \
    SUM_PIXEL_CONTRIBUTION_COMMON(ii, jj);                                                                   \
  } while(0)

#if defined(__SSE2__)
#define SUM_PIXEL_CONTRIBUTION_WITH_TEST_SSE2(ii, jj)                                                        \
  do                                                                                                         \
  {                                                                                                          \
    const size_t iii = (ii)-2;                                                                               \
    const size_t jjj = (jj)-2;                                                                               \
    size_t x = i + mult * iii;                                                                               \
    size_t y = j + mult * jjj;                                                                               \
                                                                                                             \
    if(x >= width) x = width - 1;                                                                            \
    if(y >= height) y = height - 1;                                                                          \
                                                                                                             \
    const __m128 px2 = _mm_load_ps((float *)in +  4 * (x + y * width));                                                   \
                                                                                                             \
    SUM_PIXEL_CONTRIBUTION_COMMON_SSE2(ii, jj);                                                              \
  } while(0)
#endif

#define SUM_PIXEL_PROLOGUE                                                                                   \
  float sum[4] = { 0.0f, 0.0f, 0.0f, 0.0f };                                                                 \
  float wgt[4] = { 0.0f, 0.0f, 0.0f, 0.0f };                                                                 \
  const size_t inc = 4 * (j * width + i);                                                                    \
  const float *px = ((float *)in) + inc;                                                                     \
  float *px2;                                                                                                \
  float *pdetail = detail + inc;                                                                             \
  float *pcoarse = out + inc;

#if defined(__SSE2__)
#define SUM_PIXEL_PROLOGUE_SSE                                                                               \
  __m128 sum = _mm_setzero_ps();                                                                             \
  __m128 wgt = _mm_setzero_ps();                                                                             \
  const size_t inc = 4 * (j * width + i);                                                                    \
  const __m128 px = _mm_load_ps(in + inc);                                                                   \
  float *pdetail = detail + inc;                                                                             \
  float *pcoarse = out + inc;
#endif


#define SUM_PIXEL_EPILOGUE                                                                                   \
  for(int c = 0; c < 4; c++) sum[c] /= wgt[c];                                                               \
  for(int c = 0; c < 4; c++) pdetail[c] = (px[c] - sum[c]);                                                  \
  for(int c = 0; c < 4; c++) pcoarse[c] = sum[c];

#if defined(__SSE2__)
#define SUM_PIXEL_EPILOGUE_SSE                                                                               \
  sum /= wgt;                                                                                                \
  _mm_stream_ps(pdetail, px - sum);                                                                          \
  _mm_stream_ps(pcoarse, sum);
#endif


typedef void((*eaw_decompose_t)(float *const out, const float *const in, float *const detail, const int scale,
                                const float sharpen, const size_t width, const size_t height));

static void eaw_decompose(float *const out, const float *const in, float *const detail, const int scale,
                          const float sharpen, const size_t width, const size_t height)
{
  const size_t mult = 1 << scale;
  static const float filter[5] = { 1.0f / 16.0f, 4.0f / 16.0f, 6.0f / 16.0f, 4.0f / 16.0f, 1.0f / 16.0f };

/* The first "2*mult" lines use the macro with tests because the 5x5 kernel
 * requires nearest pixel interpolation for at least a pixel in the sum */
#ifdef _OPENMP
#pragma omp parallel for simd default(none) schedule(static) collapse(2)
#endif
  for(size_t j = 0; j < 2 * mult; j++)
  {
    for(size_t i = 0; i < width; i++)
    {
      SUM_PIXEL_PROLOGUE
      for(size_t jj = 0; jj < 5; jj++)
      {
        for(size_t ii = 0; ii < 5; ii++)
        {
          SUM_PIXEL_CONTRIBUTION_WITH_TEST(ii, jj);
        }
      }
      SUM_PIXEL_EPILOGUE
    }
  }

#ifdef _OPENMP
#pragma omp parallel for simd default(none) schedule(static)
#endif
  for(size_t j = 2 * mult; j < height - 2 * mult; j++)
  {
    /* The first "2*mult" pixels use the macro with tests because the 5x5 kernel
     * requires nearest pixel interpolation for at least a pixel in the sum */
    for(size_t i = 0; i < 2 * mult; i++)
    {
      SUM_PIXEL_PROLOGUE
      for(size_t jj = 0; jj < 5; jj++)
      {
        for(size_t ii = 0; ii < 5; ii++)
        {
          SUM_PIXEL_CONTRIBUTION_WITH_TEST(ii, jj);
        }
      }
      SUM_PIXEL_EPILOGUE
    }

    /* For pixels [2*mult, width-2*mult], we can safely use macro w/o tests
     * to avoid unneeded branching in the inner loops */
    for(size_t i = 2 * mult; i < width - 2 * mult; i++)
    {
      SUM_PIXEL_PROLOGUE
      for(size_t jj = 0; jj < 5; jj++)
      {
        for(size_t ii = 0; ii < 5; ii++)
        {
          const size_t iii = (ii)-2;
          const size_t jjj = (jj)-2;
          const size_t x = i + mult * iii;
          const size_t y = j + mult * jjj;
          px2 = (float *)in +  4 * (x + y * width);
          SUM_PIXEL_CONTRIBUTION_COMMON(ii, jj);
        }
      }
      SUM_PIXEL_EPILOGUE
    }

    /* Last two pixels in the row require a slow variant... blablabla */
    for(size_t i = width - 2 * mult; i < width; i++)
    {
      SUM_PIXEL_PROLOGUE
      for(size_t jj = 0; jj < 5; jj++)
      {
        for(size_t ii = 0; ii < 5; ii++)
        {
          SUM_PIXEL_CONTRIBUTION_WITH_TEST(ii, jj);
        }
      }
      SUM_PIXEL_EPILOGUE
    }
  }

/* The last "2*mult" lines use the macro with tests because the 5x5 kernel
 * requires nearest pixel interpolation for at least a pixel in the sum */
#ifdef _OPENMP
#pragma omp parallel for simd default(none) schedule(static) collapse(2)
#endif
  for(size_t j = height - 2 * mult; j < height; j++)
  {
    for(size_t i = 0; i < width; i++)
    {
      SUM_PIXEL_PROLOGUE
      for(size_t jj = 0; jj < 5; jj++)
      {
        for(size_t ii = 0; ii < 5; ii++)
        {
          SUM_PIXEL_CONTRIBUTION_WITH_TEST(ii, jj);
        }
      }
      SUM_PIXEL_EPILOGUE
    }
  }
}

#undef SUM_PIXEL_CONTRIBUTION_COMMON
#undef SUM_PIXEL_CONTRIBUTION_WITH_TEST
#undef ROW_PROLOGUE
#undef SUM_PIXEL_PROLOGUE
#undef SUM_PIXEL_EPILOGUE

#if defined(__SSE2__)
static inline void shift_filter_x(size_t *x, const int mult, const size_t i)
{
  for(int ii = 0; ii < 5; ii++) x[ii] = i - mult * (-2 + ii);
}

static inline void shift_filter_y(size_t *y, const int mult, const size_t j, const size_t width)
{
  for(int jj = 0; jj < 5; jj++) y[jj] = (j + mult * (-2 + jj)) * width;
}

static void eaw_decompose_sse2(float *const out, const float *const in, float *const detail, const int scale,
                               const float sharpen, const size_t width, const size_t height)
{
  const int mult = 1 << scale;
  static const float filter[5] = { 1.0f / 16.0f, 4.0f / 16.0f, 6.0f / 16.0f, 4.0f / 16.0f, 1.0f / 16.0f };

/* The first "2*mult" lines use the macro with tests because the 5x5 kernel
 * requires nearest pixel interpolation for at least a pixel in the sum */
#ifdef _OPENMP
#pragma omp parallel for simd default(none) schedule(static) collapse(2)
#endif
  for(size_t j = 0; j < 2 * mult; j++)
  {
    for(size_t i = 0; i < width; i++)
    {
      SUM_PIXEL_PROLOGUE_SSE
      for(int jj = 0; jj < 5; jj++)
      {
        SUM_PIXEL_CONTRIBUTION_WITH_TEST_SSE2(0, jj);
        SUM_PIXEL_CONTRIBUTION_WITH_TEST_SSE2(1, jj);
        SUM_PIXEL_CONTRIBUTION_WITH_TEST_SSE2(2, jj);
        SUM_PIXEL_CONTRIBUTION_WITH_TEST_SSE2(3, jj);
        SUM_PIXEL_CONTRIBUTION_WITH_TEST_SSE2(4, jj);
      }
      SUM_PIXEL_EPILOGUE_SSE
    }
  }

#ifdef _OPENMP
#pragma omp parallel for simd default(none) schedule(static) collapse(2)
#endif
  for(size_t j = 2 * mult; j < height - 2 * mult; j++)
  {
    /* The first "2*mult" pixels use the macro with tests because the 5x5 kernel
     * requires nearest pixel interpolation for at least a pixel in the sum */
    for(size_t i = 0; i < 2 * mult; i++)
    {
      SUM_PIXEL_PROLOGUE_SSE
      for(int jj = 0; jj < 5; jj++)
      {
        SUM_PIXEL_CONTRIBUTION_WITH_TEST_SSE2(0, jj);
        SUM_PIXEL_CONTRIBUTION_WITH_TEST_SSE2(1, jj);
        SUM_PIXEL_CONTRIBUTION_WITH_TEST_SSE2(2, jj);
        SUM_PIXEL_CONTRIBUTION_WITH_TEST_SSE2(3, jj);
        SUM_PIXEL_CONTRIBUTION_WITH_TEST_SSE2(4, jj);
      }
      SUM_PIXEL_EPILOGUE_SSE
    }
  }

#ifdef _OPENMP
#pragma omp parallel for simd default(none) schedule(static) collapse(2)
#endif
  for(size_t j = 2 * mult; j < height - 2 * mult; j++)
  {
    /* For pixels [2*mult, width-2*mult], we can safely use macro w/o tests
     * to avoid unneeded branching in the inner loops */
    for(size_t i = 2 * mult; i < width - 2 * mult; i++)
    {
      __m128 sum_jj[5], wgt_jj[5];

      const size_t inc = 4 * (j * width + i);

      const __m128 px = _mm_load_ps(in + inc);
      float *pdetail = detail + inc;
      float *pcoarse = out + inc;

      size_t y[5];
      shift_filter_y(y, mult, j, width);

      for(int jj = 0; jj < 5; jj++)
      {
        float filter_jj[5];
        for (int ii = 0; ii < 5; ++ii) filter_jj[ii] = filter[ii] * filter[jj];

        __m128 w[5], pd[5], pix[5];

        size_t x[5];
        shift_filter_x(x, mult, i);

        // Loop on memory : load vectors
        pix[0] = _mm_load_ps((float *)in + 4 * (x[0] + y[jj]));
        pix[1] = _mm_load_ps((float *)in + 4 * (x[1] + y[jj]));
        pix[2] = _mm_load_ps((float *)in + 4 * (x[2] + y[jj]));
        pix[3] = _mm_load_ps((float *)in + 4 * (x[3] + y[jj]));
        pix[4] = _mm_load_ps((float *)in + 4 * (x[4] + y[jj]));

        // Loop on values
        w[0] = _mm_set1_ps(filter_jj[0]) * weight_sse2(px, pix[0], sharpen);
        w[1] = _mm_set1_ps(filter_jj[1]) * weight_sse2(px, pix[1], sharpen);
        w[2] = _mm_set1_ps(filter_jj[2]) * weight_sse2(px, pix[2], sharpen);
        w[3] = _mm_set1_ps(filter_jj[3]) * weight_sse2(px, pix[3], sharpen);
        w[4] = _mm_set1_ps(filter_jj[4]) * weight_sse2(px, pix[4], sharpen);

        pd[0] = w[0] * pix[0];
        pd[1] = w[1] * pix[1];
        pd[2] = w[2] * pix[2];
        pd[3] = w[3] * pix[3];
        pd[4] = w[4] * pix[4];

        sum_jj[jj] = pd[0] + pd[1] + pd[2] + pd[3] + pd[4];
        wgt_jj[jj] = w[0] + w[1] + w[2] + w[3] + w[4];
      }

      const __m128 wgt = wgt_jj[0] + wgt_jj[1] + wgt_jj[2] + wgt_jj[3] + wgt_jj[4];
      const __m128 sum = (sum_jj[0] + sum_jj[1] + sum_jj[2] + sum_jj[3] + sum_jj[4]) / wgt;

      _mm_stream_ps(pdetail, px - sum);
      _mm_stream_ps(pcoarse, sum);
    }
  }

#ifdef _OPENMP
#pragma omp parallel for simd default(none) schedule(static) collapse(2)
#endif
  for(size_t j = 2 * mult; j < height - 2 * mult; j++)
  {
    /* Last two pixels in the row require a slow variant... blablabla */
    for(size_t i = width - 2 * mult; i < width; i++)
    {
      SUM_PIXEL_PROLOGUE_SSE
      for(int jj = 0; jj < 5; jj++)
      {
        SUM_PIXEL_CONTRIBUTION_WITH_TEST_SSE2(0, jj);
        SUM_PIXEL_CONTRIBUTION_WITH_TEST_SSE2(1, jj);
        SUM_PIXEL_CONTRIBUTION_WITH_TEST_SSE2(2, jj);
        SUM_PIXEL_CONTRIBUTION_WITH_TEST_SSE2(3, jj);
        SUM_PIXEL_CONTRIBUTION_WITH_TEST_SSE2(4, jj);
      }
      SUM_PIXEL_EPILOGUE_SSE
    }
  }

/* The last "2*mult" lines use the macro with tests because the 5x5 kernel
 * requires nearest pixel interpolation for at least a pixel in the sum */
#ifdef _OPENMP
#pragma omp parallel for simd default(none) schedule(static) collapse(2)
#endif
  for(size_t j = height - 2 * mult; j < height; j++)
  {
    for(size_t i = 0; i < width; i++)
    {
      SUM_PIXEL_PROLOGUE_SSE
      for(int jj = 0; jj < 5; jj++)
      {
        for(int ii = 0; ii < 5; ii++)
        {
          SUM_PIXEL_CONTRIBUTION_WITH_TEST_SSE2(ii, jj);
        }
      }
      SUM_PIXEL_EPILOGUE_SSE
    }
  }

  _mm_sfence();
}

#undef SUM_PIXEL_CONTRIBUTION_COMMON_SSE2
#undef SUM_PIXEL_CONTRIBUTION_WITH_TEST_SSE2
#undef ROW_PROLOGUE_SSE
#undef SUM_PIXEL_PROLOGUE_SSE
#undef SUM_PIXEL_EPILOGUE_SSE
#endif

typedef void((*eaw_synthesize_t)(float *const out, const float *const in, const float *const detail,
                                 const float *thrsf, const float *boostf, const size_t width,
                                 const size_t height));

static void eaw_synthesize(float *const out, const float *const in, const float *const detail,
                           const float *thrsf, const float *boostf, const size_t width, const size_t height)
{
  const float threshold[4] = { thrsf[0], thrsf[1], thrsf[2], thrsf[3] };
  const float boost[4] = { boostf[0], boostf[1], boostf[2], boostf[3] };

#ifdef _OPENMP
#pragma omp parallel for default(none) schedule(static) collapse(2)
#endif
  for(size_t k = 0; k < (size_t)4 * width * height; k += 4)
  {
    for(size_t c = 0; c < 4; c++)
    {
      const float absamt = fmaxf(0.0f, (fabsf(detail[k + c]) - threshold[c]));
      const float amount = copysignf(absamt, detail[k + c]);
      out[k + c] = in[k + c] + (boost[c] * amount);
    }
  }
}

#if defined(__SSE2__)
static void eaw_synthesize_sse2(float *const out, const float *const in, const float *const detail,
                                const float *thrsf, const float *boostf, const size_t width,
                                const size_t height)
{
  const __m128 threshold = _mm_loadu_ps(thrsf);
  const __m128 boost = _mm_loadu_ps(boostf);
  const __m128 zeros = _mm_setzero_ps();
  const __m128i maski = _mm_set1_epi32(0x80000000u);
  __m128 *const mask = (__m128 *)&maski;

#ifdef _OPENMP
#pragma omp parallel for schedule(static) default(none)
#endif
  for(size_t k = 0; k < width * height * 4; k += 4)
  {
    const __m128 pin = _mm_load_ps(in + k);
    const __m128 pdetail = _mm_load_ps(detail + k);
    float *pout = out + k;

    const __m128 absamt
        = _mm_max_ps(zeros, (_mm_andnot_ps(*mask, pdetail) - threshold));
    const __m128 amount = _mm_or_ps(_mm_and_ps(pdetail, *mask), absamt);
    _mm_stream_ps(pout, (pin + (boost * amount)));
  }
  _mm_sfence();
}
#endif

static int get_samples(float *t, const dt_iop_atrous_data_t *const d, const dt_iop_roi_t *roi_in,
                       const dt_dev_pixelpipe_iop_t *const piece)
{
  const float scale = roi_in->scale;
  const float supp0
      = MIN(2 * (2 << (MAX_NUM_SCALES - 1)) + 1, MAX(piece->buf_in.height, piece->buf_in.width) * 0.2f);
  const float i0 = dt_log2f((supp0 - 1.0f) * .5f);
  int i = 0;
  for(; i < MAX_NUM_SCALES; i++)
  {
    // actual filter support on scaled buffer
    const float supp = 2 * (2 << i) + 1;
    // approximates this filter size on unscaled input image:
    const float supp_in = supp * (1.0f / scale);
    const float i_in = dt_log2f((supp_in - 1) * .5f) - 1.0f;
    t[i] = 1.0f - (i_in + .5f) / i0;
    if(t[i] < 0.0f) break;
  }
  return i;
}

static int get_scales(float (*thrs)[4], float (*boost)[4], float *sharp, const dt_iop_atrous_data_t *const d,
                      const dt_iop_roi_t *roi_in, const dt_dev_pixelpipe_iop_t *const piece)
{
  // we want coeffs to span max 20% of the image
  // finest is 5x5 filter
  //
  // 1:1 : w=20% buf_in.width                     w=5x5
  //     : ^ ...            ....            ....  ^
  // buf :  17x17  9x9  5x5     2*2^k+1
  // .....
  // . . . . .
  // .   .   .   .   .
  // cut off too fine ones, if image is not detailed enough (due to roi_in->scale)
  const float scale = roi_in->scale / piece->iscale;
  // largest desired filter on input buffer (20% of input dim)
  const float supp0
      = MIN(2 * (2 << (MAX_NUM_SCALES - 1)) + 1,
            MAX(piece->buf_in.height * piece->iscale, piece->buf_in.width * piece->iscale) * 0.2f);
  const float i0 = dt_log2f((supp0 - 1.0f) * .5f);
  int i = 0;
  for(; i < MAX_NUM_SCALES; i++)
  {
    // actual filter support on scaled buffer
    const float supp = 2 * (2 << i) + 1;
    // approximates this filter size on unscaled input image:
    const float supp_in = supp * (1.0f / scale);
    const float i_in = dt_log2f((supp_in - 1) * .5f) - 1.0f;
    // i_in = max_scale .. .. .. 0
    const float t = 1.0f - (i_in + .5f) / i0;
    boost[i][3] = boost[i][0] = 2.0f * dt_draw_curve_calc_value(d->curve[atrous_L], t);
    boost[i][1] = boost[i][2] = 2.0f * dt_draw_curve_calc_value(d->curve[atrous_c], t);
    for(int k = 0; k < 4; k++) boost[i][k] *= boost[i][k];
    thrs[i][0] = thrs[i][3] = powf(2.0f, -7.0f * (1.0f - t)) * 10.0f
                              * dt_draw_curve_calc_value(d->curve[atrous_Lt], t);
    thrs[i][1] = thrs[i][2] = powf(2.0f, -7.0f * (1.0f - t)) * 20.0f
                              * dt_draw_curve_calc_value(d->curve[atrous_ct], t);
    sharp[i] = 0.0025f * dt_draw_curve_calc_value(d->curve[atrous_s], t);
    // printf("scale %d boost %f %f thrs %f %f sharpen %f\n", i, boost[i][0], boost[i][2], thrs[i][0],
    // thrs[i][1], sharp[i]);
    if(t < 0.0f) break;
  }
  // ensure that return value max_scale is such that
  // 2 * 2 *(1 << max_scale) <= min(width, height)
  const int max_scale_roi = (int)floorf(dt_log2f((float)MIN(roi_in->width, roi_in->height))) - 2;
  return MIN(max_scale_roi, i);
}

/* just process the supplied image buffer, upstream default_process_tiling() does the rest */
static void process_wavelets(struct dt_iop_module_t *self, struct dt_dev_pixelpipe_iop_t *piece,
                             const void *const i, void *const o, const dt_iop_roi_t *const roi_in,
                             const dt_iop_roi_t *const roi_out, const eaw_decompose_t decompose,
                             const eaw_synthesize_t synthesize)
{
  dt_iop_atrous_data_t *d = (dt_iop_atrous_data_t *)piece->data;
  float thrs[MAX_NUM_SCALES][4];
  float boost[MAX_NUM_SCALES][4];
  float sharp[MAX_NUM_SCALES];
  const int max_scale = get_scales(thrs, boost, sharp, d, roi_in, piece);

  if(self->dev->gui_attached && piece->pipe->type == DT_DEV_PIXELPIPE_FULL)
  {
    dt_iop_atrous_gui_data_t *g = (dt_iop_atrous_gui_data_t *)self->gui_data;
    g->num_samples = get_samples(g->sample, d, roi_in, piece);
    // tries to acquire gdk lock and this prone to deadlock:
    // dt_control_queue_draw(GTK_WIDGET(g->area));
  }

  float *detail[MAX_NUM_SCALES] = { NULL };
  float *tmp = NULL;
  float *buf2 = NULL;
  float *buf1 = NULL;

  const size_t width = roi_out->width;
  const size_t height = roi_out->height;

  tmp = (float *)dt_alloc_align(64, (size_t)sizeof(float) * 4 * width * height);
  if(tmp == NULL)
  {
    fprintf(stderr, "[atrous] failed to allocate coarse buffer!\n");
    goto error;
  }

  for(int k = 0; k < max_scale; k++)
  {
    detail[k] = (float *)dt_alloc_align(64, (size_t)sizeof(float) * 4 * width * height);
    if(detail[k] == NULL)
    {
      fprintf(stderr, "[atrous] failed to allocate one of the detail buffers!\n");
      goto error;
    }
  }

  buf1 = (float *)i;
  buf2 = tmp;

  for(int scale = 0; scale < max_scale; scale++)
  {
    decompose(buf2, buf1, detail[scale], scale, sharp[scale], width, height);
    if(scale == 0) buf1 = (float *)o; // now switch to (float *)o for buffer ping-pong between buf1 and buf2
    float *buf3 = buf2;
    buf2 = buf1;
    buf1 = buf3;
  }

  for(int scale = max_scale - 1; scale >= 0; scale--)
  {
    synthesize(buf2, buf1, detail[scale], thrs[scale], boost[scale], width, height);
    float *buf3 = buf2;
    buf2 = buf1;
    buf1 = buf3;
  }
  /* due to symmetric processing, output will be left in (float *)o */

  for(int k = 0; k < max_scale; k++) dt_free_align(detail[k]);
  dt_free_align(tmp);

  if(piece->pipe->mask_display & DT_DEV_PIXELPIPE_DISPLAY_MASK) dt_iop_alpha_copy(i, o, width, height);

  return;

error:
  for(int k = 0; k < max_scale; k++)
    if(detail[k] != NULL) dt_free_align(detail[k]);
  if(tmp != NULL) dt_free_align(tmp);
  return;
}

void process(struct dt_iop_module_t *self, struct dt_dev_pixelpipe_iop_t *piece, const void *const i,
             void *const o, const dt_iop_roi_t *const roi_in, const dt_iop_roi_t *const roi_out)
{
  process_wavelets(self, piece, i, o, roi_in, roi_out, eaw_decompose, eaw_synthesize);
}

#if defined(__SSE2__)
void process_sse2(struct dt_iop_module_t *self, struct dt_dev_pixelpipe_iop_t *piece, const void *const i,
                  void *const o, const dt_iop_roi_t *const roi_in, const dt_iop_roi_t *const roi_out)
{
  process_wavelets(self, piece, i, o, roi_in, roi_out, eaw_decompose_sse2, eaw_synthesize_sse2);
}
#endif

#ifdef HAVE_OPENCL
/* this version is adapted to the new global tiling mechanism. it no longer does tiling by itself. */
int process_cl(struct dt_iop_module_t *self, dt_dev_pixelpipe_iop_t *piece, cl_mem dev_in, cl_mem dev_out,
               const dt_iop_roi_t *const roi_in, const dt_iop_roi_t *const roi_out)
{
  dt_iop_atrous_data_t *d = (dt_iop_atrous_data_t *)piece->data;
  float thrs[MAX_NUM_SCALES][4];
  float boost[MAX_NUM_SCALES][4];
  float sharp[MAX_NUM_SCALES];
  const int max_scale = get_scales(thrs, boost, sharp, d, roi_in, piece);

  if(self->dev->gui_attached && piece->pipe->type == DT_DEV_PIXELPIPE_FULL)
  {
    dt_iop_atrous_gui_data_t *g = (dt_iop_atrous_gui_data_t *)self->gui_data;
    g->num_samples = get_samples(g->sample, d, roi_in, piece);
    // dt_control_queue_redraw_widget(GTK_WIDGET(g->area));
    // tries to acquire gdk lock and this prone to deadlock:
    // dt_control_queue_draw(GTK_WIDGET(g->area));
  }

  dt_iop_atrous_global_data_t *gd = (dt_iop_atrous_global_data_t *)self->data;

  const int devid = piece->pipe->devid;
  cl_int err = -999;
  cl_mem dev_filter = NULL;
  cl_mem dev_tmp = NULL;
  cl_mem *dev_detail = calloc(max_scale, sizeof(cl_mem));

  float m[] = { 0.0625f, 0.25f, 0.375f, 0.25f, 0.0625f }; // 1/16, 4/16, 6/16, 4/16, 1/16
  float mm[5][5];
  for(int j = 0; j < 5; j++)
    for(int i = 0; i < 5; i++) mm[j][i] = m[i] * m[j];

  dev_filter = dt_opencl_copy_host_to_device_constant(devid, sizeof(float) * 25, mm);
  if(dev_filter == NULL) goto error;

  /* allocate space for a temporary buffer. we don't want to use dev_in in the buffer ping-pong below, as we
     need to keep it for blendops */
  dev_tmp = dt_opencl_alloc_device(devid, roi_out->width, roi_out->height, 4 * sizeof(float));
  if(dev_tmp == NULL) goto error;

  /* allocate space to store detail information. Requires a number of additional buffers, each with full image
   * size */
  for(int k = 0; k < max_scale; k++)
  {
    dev_detail[k] = dt_opencl_alloc_device(devid, roi_out->width, roi_out->height, 4 * sizeof(float));
    if(dev_detail[k] == NULL) goto error;
  }

  const int width = roi_out->width;
  const int height = roi_out->height;
  size_t sizes[] = { ROUNDUPWD(width), ROUNDUPHT(height), 1 };
  size_t origin[] = { 0, 0, 0 };
  size_t region[] = { width, height, 1 };

  // copy original input from dev_in -> dev_out as starting point
  err = dt_opencl_enqueue_copy_image(devid, dev_in, dev_out, origin, origin, region);
  if(err != CL_SUCCESS) goto error;

  /* decompose image into detail scales and coarse (the latter is left in dev_tmp or dev_out) */
  for(int s = 0; s < max_scale; s++)
  {
    const int scale = s;

    if(s & 1)
    {
      dt_opencl_set_kernel_arg(devid, gd->kernel_decompose, 0, sizeof(cl_mem), (void *)&dev_tmp);
      dt_opencl_set_kernel_arg(devid, gd->kernel_decompose, 1, sizeof(cl_mem), (void *)&dev_out);
    }
    else
    {
      dt_opencl_set_kernel_arg(devid, gd->kernel_decompose, 0, sizeof(cl_mem), (void *)&dev_out);
      dt_opencl_set_kernel_arg(devid, gd->kernel_decompose, 1, sizeof(cl_mem), (void *)&dev_tmp);
    }
    dt_opencl_set_kernel_arg(devid, gd->kernel_decompose, 2, sizeof(cl_mem), (void *)&dev_detail[s]);
    dt_opencl_set_kernel_arg(devid, gd->kernel_decompose, 3, sizeof(int), (void *)&width);
    dt_opencl_set_kernel_arg(devid, gd->kernel_decompose, 4, sizeof(int), (void *)&height);
    dt_opencl_set_kernel_arg(devid, gd->kernel_decompose, 5, sizeof(unsigned int), (void *)&scale);
    dt_opencl_set_kernel_arg(devid, gd->kernel_decompose, 6, sizeof(float), (void *)&sharp[s]);
    dt_opencl_set_kernel_arg(devid, gd->kernel_decompose, 7, sizeof(cl_mem), (void *)&dev_filter);

    err = dt_opencl_enqueue_kernel_2d(devid, gd->kernel_decompose, sizes);
    if(err != CL_SUCCESS) goto error;

    // indirectly give gpu some air to breathe (and to do display related stuff)
    dt_iop_nap(darktable.opencl->micro_nap);
  }

  /* now synthesize again */
  for(int scale = max_scale - 1; scale >= 0; scale--)
  {
    if(scale & 1)
    {
      dt_opencl_set_kernel_arg(devid, gd->kernel_synthesize, 0, sizeof(cl_mem), (void *)&dev_tmp);
      dt_opencl_set_kernel_arg(devid, gd->kernel_synthesize, 1, sizeof(cl_mem), (void *)&dev_out);
    }
    else
    {
      dt_opencl_set_kernel_arg(devid, gd->kernel_synthesize, 0, sizeof(cl_mem), (void *)&dev_out);
      dt_opencl_set_kernel_arg(devid, gd->kernel_synthesize, 1, sizeof(cl_mem), (void *)&dev_tmp);
    }

    dt_opencl_set_kernel_arg(devid, gd->kernel_synthesize, 2, sizeof(cl_mem), (void *)&dev_detail[scale]);
    dt_opencl_set_kernel_arg(devid, gd->kernel_synthesize, 3, sizeof(int), (void *)&width);
    dt_opencl_set_kernel_arg(devid, gd->kernel_synthesize, 4, sizeof(int), (void *)&height);
    dt_opencl_set_kernel_arg(devid, gd->kernel_synthesize, 5, sizeof(float), (void *)&thrs[scale][0]);
    dt_opencl_set_kernel_arg(devid, gd->kernel_synthesize, 6, sizeof(float), (void *)&thrs[scale][1]);
    dt_opencl_set_kernel_arg(devid, gd->kernel_synthesize, 7, sizeof(float), (void *)&thrs[scale][2]);
    dt_opencl_set_kernel_arg(devid, gd->kernel_synthesize, 8, sizeof(float), (void *)&thrs[scale][3]);
    dt_opencl_set_kernel_arg(devid, gd->kernel_synthesize, 9, sizeof(float), (void *)&boost[scale][0]);
    dt_opencl_set_kernel_arg(devid, gd->kernel_synthesize, 10, sizeof(float), (void *)&boost[scale][1]);
    dt_opencl_set_kernel_arg(devid, gd->kernel_synthesize, 11, sizeof(float), (void *)&boost[scale][2]);
    dt_opencl_set_kernel_arg(devid, gd->kernel_synthesize, 12, sizeof(float), (void *)&boost[scale][3]);

    err = dt_opencl_enqueue_kernel_2d(devid, gd->kernel_synthesize, sizes);
    if(err != CL_SUCCESS) goto error;

    // indirectly give gpu some air to breathe (and to do display related stuff)
    dt_iop_nap(darktable.opencl->micro_nap);
  }

  if(!darktable.opencl->async_pixelpipe || piece->pipe->type == DT_DEV_PIXELPIPE_EXPORT)
    dt_opencl_finish(devid);

  dt_opencl_release_mem_object(dev_filter);
  dt_opencl_release_mem_object(dev_tmp);
  for(int k = 0; k < max_scale; k++)
    dt_opencl_release_mem_object(dev_detail[k]);
  free(dev_detail);
  return TRUE;

error:
  dt_opencl_release_mem_object(dev_filter);
  dt_opencl_release_mem_object(dev_tmp);
  for(int k = 0; k < max_scale; k++)
    dt_opencl_release_mem_object(dev_detail[k]);
  free(dev_detail);
  dt_print(DT_DEBUG_OPENCL, "[opencl_atrous] couldn't enqueue kernel! %d\n", err);
  return FALSE;
}
#endif

void tiling_callback(struct dt_iop_module_t *self, struct dt_dev_pixelpipe_iop_t *piece,
                     const dt_iop_roi_t *roi_in, const dt_iop_roi_t *roi_out,
                     struct dt_develop_tiling_t *tiling)
{
  dt_iop_atrous_data_t *d = (dt_iop_atrous_data_t *)piece->data;
  float thrs[MAX_NUM_SCALES][4];
  float boost[MAX_NUM_SCALES][4];
  float sharp[MAX_NUM_SCALES];
  const int max_scale = get_scales(thrs, boost, sharp, d, roi_in, piece);
  const int max_filter_radius = 2 * (1 << max_scale); // 2 * 2^max_scale

  tiling->factor = 3.0f + max_scale; // in + out + tmp + scale buffers
  tiling->maxbuf = 1.0f;
  tiling->overhead = 0;
  tiling->overlap = max_filter_radius;
  tiling->xalign = 1;
  tiling->yalign = 1;
  return;
}

void init(dt_iop_module_t *module)
{
  module->params = calloc(1, sizeof(dt_iop_atrous_params_t));
  module->default_params = calloc(1, sizeof(dt_iop_atrous_params_t));
  module->default_enabled = 0;
  module->priority = 571; // module order created by iop_dependencies.py, do not edit!
  module->params_size = sizeof(dt_iop_atrous_params_t);
  module->gui_data = NULL;
  dt_iop_atrous_params_t tmp;
  tmp.octaves = 3;
  for(int k = 0; k < BANDS; k++)
  {
    tmp.y[atrous_L][k] = tmp.y[atrous_s][k] = tmp.y[atrous_c][k] = 0.5f;
    tmp.x[atrous_L][k] = tmp.x[atrous_s][k] = tmp.x[atrous_c][k] = k / (BANDS - 1.0f);
    tmp.y[atrous_Lt][k] = tmp.y[atrous_ct][k] = 0.0f;
    tmp.x[atrous_Lt][k] = tmp.x[atrous_ct][k] = k / (BANDS - 1.0f);
  }
  memcpy(module->params, &tmp, sizeof(dt_iop_atrous_params_t));
  memcpy(module->default_params, &tmp, sizeof(dt_iop_atrous_params_t));
}

void init_global(dt_iop_module_so_t *module)
{
  const int program = 1; // from programs.conf
  dt_iop_atrous_global_data_t *gd
      = (dt_iop_atrous_global_data_t *)malloc(sizeof(dt_iop_atrous_global_data_t));
  module->data = gd;
  gd->kernel_decompose = dt_opencl_create_kernel(program, "eaw_decompose");
  gd->kernel_synthesize = dt_opencl_create_kernel(program, "eaw_synthesize");
}

void cleanup(dt_iop_module_t *module)
{
  free(module->params);
  module->params = NULL;
}

void cleanup_global(dt_iop_module_so_t *module)
{
  dt_iop_atrous_global_data_t *gd = (dt_iop_atrous_global_data_t *)module->data;
  dt_opencl_free_kernel(gd->kernel_decompose);
  dt_opencl_free_kernel(gd->kernel_synthesize);
  free(module->data);
  module->data = NULL;
}

void commit_params(struct dt_iop_module_t *self, dt_iop_params_t *params, dt_dev_pixelpipe_t *pipe,
                   dt_dev_pixelpipe_iop_t *piece)
{
  dt_iop_atrous_params_t *p = (dt_iop_atrous_params_t *)params;
  dt_iop_atrous_data_t *d = (dt_iop_atrous_data_t *)piece->data;
#if 0
  printf("---------- atrous preset begin\n");
  printf("p.octaves = %d;\n", p->octaves);
  for(int ch=0; ch<atrous_none; ch++) for(int k=0; k<BANDS; k++)
    {
      printf("p.x[%d][%d] = %f;\n", ch, k, p->x[ch][k]);
      printf("p.y[%d][%d] = %f;\n", ch, k, p->y[ch][k]);
    }
  printf("---------- atrous preset end\n");
#endif
  d->octaves = p->octaves;
  for(int ch = 0; ch < atrous_none; ch++)
    for(int k = 0; k < BANDS; k++) dt_draw_curve_set_point(d->curve[ch], k, p->x[ch][k], p->y[ch][k]);
  int l = 0;
  for(int k = (int)MIN(pipe->iwidth * pipe->iscale, pipe->iheight * pipe->iscale); k; k >>= 1) l++;
  d->octaves = MIN(BANDS, l);
}

void init_pipe(struct dt_iop_module_t *self, dt_dev_pixelpipe_t *pipe, dt_dev_pixelpipe_iop_t *piece)
{
  dt_iop_atrous_data_t *d = (dt_iop_atrous_data_t *)malloc(sizeof(dt_iop_atrous_data_t));
  dt_iop_atrous_params_t *default_params = (dt_iop_atrous_params_t *)self->default_params;
  piece->data = (void *)d;
  for(int ch = 0; ch < atrous_none; ch++)
  {
    d->curve[ch] = dt_draw_curve_new(0.0, 1.0, CATMULL_ROM);
    for(int k = 0; k < BANDS; k++)
      (void)dt_draw_curve_add_point(d->curve[ch], default_params->x[ch][k], default_params->y[ch][k]);
  }
  int l = 0;
  for(int k = (int)MIN(pipe->iwidth * pipe->iscale, pipe->iheight * pipe->iscale); k; k >>= 1) l++;
  d->octaves = MIN(BANDS, l);
}

void cleanup_pipe(struct dt_iop_module_t *self, dt_dev_pixelpipe_t *pipe, dt_dev_pixelpipe_iop_t *piece)
{
  dt_iop_atrous_data_t *d = (dt_iop_atrous_data_t *)(piece->data);
  for(int ch = 0; ch < atrous_none; ch++) dt_draw_curve_destroy(d->curve[ch]);
  free(piece->data);
  piece->data = NULL;
}

#define GAUSS(x, sigma) expf( -(1.0f - x) * (1.0f - x) / (sigma * sigma)) / (2.0 * sigma * powf(M_PI, 0.5f))

void init_presets(dt_iop_module_so_t *self)
{
  DT_DEBUG_SQLITE3_EXEC(dt_database_get(darktable.db), "BEGIN", NULL, NULL, NULL);
  dt_iop_atrous_params_t p;
  p.octaves = 7;

  for(int k = 0; k < BANDS; k++)
  {
    p.x[atrous_L][k] = k / (BANDS - 1.0);
    p.x[atrous_c][k] = k / (BANDS - 1.0);
    p.x[atrous_s][k] = k / (BANDS - 1.0);
    p.y[atrous_L][k] = fmaxf(.5f, .75f - .5f * k / (BANDS - 1.0));
    p.y[atrous_c][k] = fmaxf(.5f, .55f - .5f * k / (BANDS - 1.0));
    p.y[atrous_s][k] = fminf(.5f, .2f + .35f * k / (BANDS - 1.0));
    p.x[atrous_Lt][k] = k / (BANDS - 1.0);
    p.x[atrous_ct][k] = k / (BANDS - 1.0);
    p.y[atrous_Lt][k] = 0.0f;
    p.y[atrous_ct][k] = 0.0f;
  }
  dt_gui_presets_add_generic(C_("eq_preset", "coarse"), self->op, self->version(), &p, sizeof(p), 1);
  for(int k = 0; k < BANDS; k++)
  {
    p.x[atrous_L][k] = k / (BANDS - 1.0);
    p.x[atrous_c][k] = k / (BANDS - 1.0);
    p.x[atrous_s][k] = k / (BANDS - 1.0);
    p.y[atrous_L][k] = .5f + .25f * k / (float)BANDS;
    p.y[atrous_c][k] = .5f;
    p.y[atrous_s][k] = .5f;
    p.x[atrous_Lt][k] = k / (BANDS - 1.0);
    p.x[atrous_ct][k] = k / (BANDS - 1.0);
    p.y[atrous_Lt][k] = .2f * k / (float)BANDS;
    p.y[atrous_ct][k] = .3f * k / (float)BANDS;
  }
  dt_gui_presets_add_generic(_("denoise & sharpen"), self->op, self->version(), &p, sizeof(p), 1);
  for(int k = 0; k < BANDS; k++)
  {
    p.x[atrous_L][k] = k / (BANDS - 1.0);
    p.x[atrous_c][k] = k / (BANDS - 1.0);
    p.x[atrous_s][k] = k / (BANDS - 1.0);
    p.y[atrous_L][k] = .5f + .25f * k / (float)BANDS;
    p.y[atrous_c][k] = .5f;
    p.y[atrous_s][k] = .5f;
    p.x[atrous_Lt][k] = k / (BANDS - 1.0);
    p.x[atrous_ct][k] = k / (BANDS - 1.0);
    p.y[atrous_Lt][k] = 0.0f;
    p.y[atrous_ct][k] = 0.0f;
  }
  dt_gui_presets_add_generic(C_("atrous", "sharpen"), self->op, self->version(), &p, sizeof(p), 1);
  for(int k = 0; k < BANDS; k++)
  {
    p.x[atrous_L][k] = k / (BANDS - 1.0);
    p.x[atrous_c][k] = k / (BANDS - 1.0);
    p.x[atrous_s][k] = k / (BANDS - 1.0);
    p.y[atrous_L][k] = .5f;
    p.y[atrous_c][k] = .5f;
    p.y[atrous_s][k] = .0f;
    p.x[atrous_Lt][k] = k / (BANDS - 1.0);
    p.x[atrous_ct][k] = k / (BANDS - 1.0);
    p.y[atrous_Lt][k] = .0f;
    p.y[atrous_ct][k] = fmaxf(0.0f, (.60f * k / (float)BANDS) - 0.30f);
  }
  dt_gui_presets_add_generic(_("denoise chroma"), self->op, self->version(), &p, sizeof(p), 1);
  for(int k = 0; k < BANDS; k++)
  {
    p.x[atrous_L][k] = k / (BANDS - 1.0);
    p.x[atrous_c][k] = k / (BANDS - 1.0);
    p.x[atrous_s][k] = k / (BANDS - 1.0);
    p.y[atrous_L][k] = .5f; //-.2f*k/(float)BANDS;
    p.y[atrous_c][k] = .5f; // fmaxf(0.0f, .5f-.3f*k/(float)BANDS);
    p.y[atrous_s][k] = .5f;
    p.x[atrous_Lt][k] = k / (BANDS - 1.0);
    p.x[atrous_ct][k] = k / (BANDS - 1.0);
    p.y[atrous_Lt][k] = .2f * k / (float)BANDS;
    p.y[atrous_ct][k] = .3f * k / (float)BANDS;
  }
  dt_gui_presets_add_generic(_("denoise"), self->op, self->version(), &p, sizeof(p), 1);
  for(int k = 0; k < BANDS; k++)
  {
    p.x[atrous_L][k] = k / (BANDS - 1.0);
    p.x[atrous_c][k] = k / (BANDS - 1.0);
    p.x[atrous_s][k] = k / (BANDS - 1.0);
    p.y[atrous_L][k] = fminf(.5f, .3f + .35f * k / (BANDS - 1.0));
    p.y[atrous_c][k] = .5f;
    p.y[atrous_s][k] = .0f;
    p.x[atrous_Lt][k] = k / (BANDS - 1.0);
    p.x[atrous_ct][k] = k / (BANDS - 1.0);
    p.y[atrous_Lt][k] = 0.0f;
    p.y[atrous_ct][k] = 0.0f;
  }
  p.y[atrous_L][0] = .5f;
  dt_gui_presets_add_generic(_("bloom"), self->op, self->version(), &p, sizeof(p), 1);
  for(int k = 0; k < BANDS; k++)
  {
    p.x[atrous_L][k] = k / (BANDS - 1.0);
    p.x[atrous_c][k] = k / (BANDS - 1.0);
    p.x[atrous_s][k] = k / (BANDS - 1.0);
    p.y[atrous_L][k] = 0.6f;
    p.y[atrous_c][k] = .55f;
    p.y[atrous_s][k] = .0f;
    p.x[atrous_Lt][k] = k / (BANDS - 1.0);
    p.x[atrous_ct][k] = k / (BANDS - 1.0);
    p.y[atrous_Lt][k] = 0.0f;
    p.y[atrous_ct][k] = 0.0f;
  }
  dt_gui_presets_add_generic(_("clarity"), self->op, self->version(), &p, sizeof(p), 1);

  float sigma = 1 / (BANDS - 1.0);

  for(int k = 0; k < BANDS; k++)
  {
    float x = log2f(128.0 * k / (BANDS - 1.0) + 1.0) / log2f(129.0);
    float fine = GAUSS(x, 0.5 * sigma);
    float medium = GAUSS(x, sigma);
    float coarse = GAUSS(x, 2 * sigma);
    float coeff = 0.5f + (coarse + medium + fine) / 18.0f;
    float noise = (coarse + medium + fine) / 810;

    p.x[atrous_L][k] = p.x[atrous_c][k] = p.x[atrous_s][k] = x;
    p.y[atrous_L][k] = p.y[atrous_c][k] = p.y[atrous_s][k] = coeff;
    p.x[atrous_Lt][k] = p.x[atrous_ct][k] = x;
    p.y[atrous_Lt][k] = p.y[atrous_ct][k] = noise;
  }
  dt_gui_presets_add_generic(_("deblur: large blur, strength 4"), self->op, self->version(), &p, sizeof(p), 1);

  for(int k = 0; k < BANDS; k++)
  {
    float x = log2f(128.0 * k / (BANDS - 1.0) + 1.0) / log2f(129.0);
    float fine = GAUSS(x, 0.5 * sigma);
    float medium = GAUSS(x, sigma);
    float coarse = GAUSS(x, 2 * sigma);
    float coeff = 0.5f + (coarse + medium + fine) / 24.0f;
    float noise = (coarse + medium + fine) / 1080;

    p.x[atrous_L][k] = p.x[atrous_c][k] = p.x[atrous_s][k] = x;
    p.y[atrous_L][k] = p.y[atrous_c][k] = p.y[atrous_s][k] = coeff;
    p.x[atrous_Lt][k] = p.x[atrous_ct][k] = x;
    p.y[atrous_Lt][k] = p.y[atrous_ct][k] = noise;
  }
  dt_gui_presets_add_generic(_("deblur: large blur, strength 3"), self->op, self->version(), &p, sizeof(p), 1);
  for(int k = 0; k < BANDS; k++)
  {
    float x = log2f(128.0 * k / (BANDS - 1.0) + 1.0) / log2f(129.0);
    float fine = GAUSS(x, 0.5 * sigma);
    float medium = GAUSS(x, sigma);
    float coeff = 0.5f + (medium + fine) / 21.0f;
    float noise = (medium + fine) / 720;

    p.x[atrous_L][k] = p.x[atrous_c][k] = p.x[atrous_s][k] = x;
    p.y[atrous_L][k] = p.y[atrous_c][k] = p.y[atrous_s][k] = coeff;
    p.x[atrous_Lt][k] = p.x[atrous_ct][k] = x;
    p.y[atrous_Lt][k] = p.y[atrous_ct][k] = noise;
  }
  dt_gui_presets_add_generic(_("deblur: medium blur, strength 3"), self->op, self->version(), &p, sizeof(p), 1);
  for(int k = 0; k < BANDS; k++)
  {
    float x = log2f(128.0 * k / (BANDS - 1.0) + 1.0) / log2f(129.0);
    float fine = GAUSS(x, 0.5 * sigma);
    float coeff = 0.5f + fine / 14.25f;
    float noise = fine / 360;

    p.x[atrous_L][k] = p.x[atrous_c][k] = p.x[atrous_s][k] = x;
    p.y[atrous_L][k] = p.y[atrous_c][k] = p.y[atrous_s][k] = coeff;
    p.x[atrous_Lt][k] = p.x[atrous_ct][k] = x;
    p.y[atrous_Lt][k] = p.y[atrous_ct][k] = noise;
  }
  dt_gui_presets_add_generic(_("deblur: fine blur, strength 3"), self->op, self->version(), &p, sizeof(p), 1);


  for(int k = 0; k < BANDS; k++)
  {
    float x = log2f(128.0 * k / (BANDS - 1.0) + 1.0) / log2f(129.0);
    float fine = GAUSS(x, 0.5 * sigma);
    float medium = GAUSS(x, sigma);
    float coarse = GAUSS(x, 2 * sigma);
    float coeff = 0.5f + (coarse + medium + fine) / 32.0f;
    float noise = (coarse + medium + fine) / 1440;

    p.x[atrous_L][k] = p.x[atrous_c][k] = p.x[atrous_s][k] = x;
    p.y[atrous_L][k] = p.y[atrous_c][k] = p.y[atrous_s][k] = coeff;
    p.x[atrous_Lt][k] = p.x[atrous_ct][k] = x;
    p.y[atrous_Lt][k] = p.y[atrous_ct][k] = noise;
  }
  dt_gui_presets_add_generic(_("deblur: large blur, strength 2"), self->op, self->version(), &p, sizeof(p), 1);
  for(int k = 0; k < BANDS; k++)
  {
    float x = log2f(128.0 * k / (BANDS - 1.0) + 1.0) / log2f(129.0);
    float fine = GAUSS(x, 0.5 * sigma);
    float medium = GAUSS(x, sigma);
    float coeff = 0.5f + (medium + fine) / 28.0f;
    float noise = (medium + fine) / 960;

    p.x[atrous_L][k] = p.x[atrous_c][k] = p.x[atrous_s][k] = x;
    p.y[atrous_L][k] = p.y[atrous_c][k] = p.y[atrous_s][k] = coeff;
    p.x[atrous_Lt][k] = p.x[atrous_ct][k] = x;
    p.y[atrous_Lt][k] = p.y[atrous_ct][k] = noise;
  }
  dt_gui_presets_add_generic(_("deblur: medium blur, strength 2"), self->op, self->version(), &p, sizeof(p), 1);
  for(int k = 0; k < BANDS; k++)
  {
    float x = log2f(128.0 * k / (BANDS - 1.0) + 1.0) / log2f(129.0);
    float fine = GAUSS(x, 0.5 * sigma);
    float coeff = 0.5f + fine / 19.0f;
    float noise = fine / 480;

    p.x[atrous_L][k] = p.x[atrous_c][k] = p.x[atrous_s][k] = x;
    p.y[atrous_L][k] = p.y[atrous_c][k] = p.y[atrous_s][k] = coeff;
    p.x[atrous_Lt][k] = p.x[atrous_ct][k] = x;
    p.y[atrous_Lt][k] = p.y[atrous_ct][k] = noise;
  }
  dt_gui_presets_add_generic(_("deblur: fine blur, strength 2"), self->op, self->version(), &p, sizeof(p), 1);


  for(int k = 0; k < BANDS; k++)
  {
    float x = log2f(128.0 * k / (BANDS - 1.0) + 1.0) / log2f(129.0);
    float fine = GAUSS(x, 0.5 * sigma);
    float medium = GAUSS(x, sigma);
    float coarse = GAUSS(x, 2 * sigma);
    float coeff = 0.5f + (coarse + medium + fine) / 48.0f;
    float noise = (coarse + medium + fine) / 2160;

    p.x[atrous_L][k] = p.x[atrous_c][k] = p.x[atrous_s][k] = x;
    p.y[atrous_L][k] = p.y[atrous_c][k] = p.y[atrous_s][k] = coeff;
    p.x[atrous_Lt][k] = p.x[atrous_ct][k] = x;
    p.y[atrous_Lt][k] = p.y[atrous_ct][k] = noise;
  }
  dt_gui_presets_add_generic(_("deblur: large blur, strength 1"), self->op, self->version(), &p, sizeof(p), 1);
  for(int k = 0; k < BANDS; k++)
  {
    float x = log2f(128.0 * k / (BANDS - 1.0) + 1.0) / log2f(129.0);
    float fine = GAUSS(x, 0.5 * sigma);
    float medium = GAUSS(x, sigma);
    float coeff = 0.5f + (medium + fine) / 42.0f;
    float noise = (medium + fine) / 1440;

    p.x[atrous_L][k] = p.x[atrous_c][k] = p.x[atrous_s][k] = x;
    p.y[atrous_L][k] = p.y[atrous_c][k] = p.y[atrous_s][k] = coeff;
    p.x[atrous_Lt][k] = p.x[atrous_ct][k] = x;
    p.y[atrous_Lt][k] = p.y[atrous_ct][k] = noise;
  }
  dt_gui_presets_add_generic(_("deblur: medium blur, strength 1"), self->op, self->version(), &p, sizeof(p), 1);
  for(int k = 0; k < BANDS; k++)
  {
    float x = log2f(128.0 * k / (BANDS - 1.0) + 1.0) / log2f(129.0);
    float fine = GAUSS(x, 0.5 * sigma);
    float coeff = 0.5f + fine / 28.5f;
    float noise = fine / 720;

    p.x[atrous_L][k] = p.x[atrous_c][k] = p.x[atrous_s][k] = x;
    p.y[atrous_L][k] = p.y[atrous_c][k] = p.y[atrous_s][k] = coeff;
    p.x[atrous_Lt][k] = p.x[atrous_ct][k] = x;
    p.y[atrous_Lt][k] = p.y[atrous_ct][k] = noise;
  }
  dt_gui_presets_add_generic(_("deblur: fine blur, strength 1"), self->op, self->version(), &p, sizeof(p), 1);

  DT_DEBUG_SQLITE3_EXEC(dt_database_get(darktable.db), "COMMIT", NULL, NULL, NULL);
}

static void reset_mix(dt_iop_module_t *self)
{
  dt_iop_atrous_gui_data_t *c = (dt_iop_atrous_gui_data_t *)self->gui_data;
  c->drag_params = *(dt_iop_atrous_params_t *)self->params;
  const int old = self->dt->gui->reset;
  self->dt->gui->reset = 1;
  dt_bauhaus_slider_set(c->mix, 1.0f);
  self->dt->gui->reset = old;
}

void gui_update(struct dt_iop_module_t *self)
{
  reset_mix(self);
  gtk_widget_queue_draw(self->widget);
}


// gui stuff:

static gboolean area_enter_notify(GtkWidget *widget, GdkEventCrossing *event, gpointer user_data)
{
  dt_iop_module_t *self = (dt_iop_module_t *)user_data;
  dt_iop_atrous_gui_data_t *c = (dt_iop_atrous_gui_data_t *)self->gui_data;
  if(!c->dragging) c->mouse_y = fabs(c->mouse_y);
  gtk_widget_queue_draw(widget);
  return TRUE;
}

static gboolean area_leave_notify(GtkWidget *widget, GdkEventCrossing *event, gpointer user_data)
{
  dt_iop_module_t *self = (dt_iop_module_t *)user_data;
  dt_iop_atrous_gui_data_t *c = (dt_iop_atrous_gui_data_t *)self->gui_data;
  if(!c->dragging) c->mouse_y = -fabs(c->mouse_y);
  gtk_widget_queue_draw(widget);
  return TRUE;
}

// fills in new parameters based on mouse position (in 0,1)
static void get_params(dt_iop_atrous_params_t *p, const int ch, const double mouse_x, const double mouse_y,
                       const float rad)
{
  for(int k = 0; k < BANDS; k++)
  {
    const float f = expf(-(mouse_x - p->x[ch][k]) * (mouse_x - p->x[ch][k]) / (rad * rad));
    p->y[ch][k] = MAX(0.0f, MIN(1.0f, (1 - f) * p->y[ch][k] + f * mouse_y));
  }
}

static gboolean area_draw(GtkWidget *widget, cairo_t *crf, gpointer user_data)
{
  dt_iop_module_t *self = (dt_iop_module_t *)user_data;
  dt_iop_atrous_gui_data_t *c = (dt_iop_atrous_gui_data_t *)self->gui_data;
  dt_iop_atrous_params_t p = *(dt_iop_atrous_params_t *)self->params;

  for(int k = 0; k < BANDS; k++)
    dt_draw_curve_set_point(c->minmax_curve, k, p.x[(int)c->channel2][k], p.y[(int)c->channel2][k]);
  const int inset = INSET;
  GtkAllocation allocation;
  gtk_widget_get_allocation(widget, &allocation);
  int width = allocation.width, height = allocation.height;
  cairo_surface_t *cst = dt_cairo_image_surface_create(CAIRO_FORMAT_ARGB32, width, height);
  cairo_t *cr = cairo_create(cst);
  // clear bg, match color of the notebook tabs:
  GdkRGBA bright_bg_color, really_dark_bg_color;
  GtkStyleContext *context = gtk_widget_get_style_context(self->expander);
  gboolean color_found = gtk_style_context_lookup_color (context, "selected_bg_color", &bright_bg_color);
  if(!color_found)
  {
    bright_bg_color.red = 1.0;
    bright_bg_color.green = 0.0;
    bright_bg_color.blue = 0.0;
    bright_bg_color.alpha = 1.0;
  }

  color_found = gtk_style_context_lookup_color (context, "really_dark_bg_color", &really_dark_bg_color);
  if(!color_found)
  {
    really_dark_bg_color.red = 1.0;
    really_dark_bg_color.green = 0.0;
    really_dark_bg_color.blue = 0.0;
    really_dark_bg_color.alpha = 1.0;
  }

  gdk_cairo_set_source_rgba(cr, &bright_bg_color);
  cairo_paint(cr);

  cairo_translate(cr, inset, inset);
  width -= 2 * inset;
  height -= 2 * inset;

  cairo_set_line_width(cr, DT_PIXEL_APPLY_DPI(1.0));
  gdk_cairo_set_source_rgba(cr, &really_dark_bg_color);
  cairo_rectangle(cr, 0, 0, width, height);
  cairo_stroke(cr);

  gdk_cairo_set_source_rgba(cr, &bright_bg_color);
  cairo_rectangle(cr, 0, 0, width, height);
  cairo_fill(cr);

  if(c->mouse_y > 0 || c->dragging)
  {
    int ch2 = (int)c->channel2;

    // draw min/max curves:
    get_params(&p, ch2, c->mouse_x, 1., c->mouse_radius);
    for(int k = 0; k < BANDS; k++) dt_draw_curve_set_point(c->minmax_curve, k, p.x[ch2][k], p.y[ch2][k]);
    dt_draw_curve_calc_values(c->minmax_curve, 0.0, 1.0, RES, c->draw_min_xs, c->draw_min_ys);

    p = *(dt_iop_atrous_params_t *)self->params;
    get_params(&p, ch2, c->mouse_x, .0, c->mouse_radius);
    for(int k = 0; k < BANDS; k++) dt_draw_curve_set_point(c->minmax_curve, k, p.x[ch2][k], p.y[ch2][k]);
    dt_draw_curve_calc_values(c->minmax_curve, 0.0, 1.0, RES, c->draw_max_xs, c->draw_max_ys);
  }

  // draw grid
  cairo_set_line_width(cr, DT_PIXEL_APPLY_DPI(.4));
  gdk_cairo_set_source_rgba(cr, &really_dark_bg_color);
  dt_draw_grid(cr, 8, 0, 0, width, height);

  cairo_save(cr);

  // draw selected cursor
  cairo_set_line_width(cr, DT_PIXEL_APPLY_DPI(1.));
  cairo_translate(cr, 0, height);

// draw frequency histogram in bg.
#if 1
  if(c->num_samples > 0)
  {
    cairo_save(cr);
    for(int k = 1; k < c->num_samples; k += 2)
    {
      cairo_set_source_rgba(cr, really_dark_bg_color.red, really_dark_bg_color.green, really_dark_bg_color.blue, .3);
      cairo_move_to(cr, width * c->sample[k - 1], 0.0f);
      cairo_line_to(cr, width * c->sample[k - 1], -height);
      cairo_line_to(cr, width * c->sample[k], -height);
      cairo_line_to(cr, width * c->sample[k], 0.0f);
      cairo_fill(cr);
    }
    if(c->num_samples & 1)
    {
      cairo_move_to(cr, width * c->sample[c->num_samples - 1], 0.0f);
      cairo_line_to(cr, width * c->sample[c->num_samples - 1], -height);
      cairo_line_to(cr, 0.0f, -height);
      cairo_line_to(cr, 0.0f, 0.0f);
      cairo_fill(cr);
    }
    cairo_restore(cr);
  }
  if(c->band_max > 0)
  {
    cairo_save(cr);
    cairo_scale(cr, width / (BANDS - 1.0), -(height - DT_PIXEL_APPLY_DPI(5)) / c->band_max);
    cairo_set_source_rgba(cr, really_dark_bg_color.red, really_dark_bg_color.green, really_dark_bg_color.blue, .3);
    cairo_move_to(cr, 0, 0);
    for(int k = 0; k < BANDS; k++) cairo_line_to(cr, k, c->band_hist[k]);
    cairo_line_to(cr, BANDS - 1.0, 0.);
    cairo_close_path(cr);
    cairo_fill(cr);
    cairo_restore(cr);
  }
#endif

  // cairo_set_operator(cr, CAIRO_OPERATOR_ADD);
  cairo_set_operator(cr, CAIRO_OPERATOR_OVER);
  cairo_set_line_width(cr, DT_PIXEL_APPLY_DPI(2.));
  for(int i = 0; i <= atrous_s; i++)
  {
    // draw curves, selected last.
    int ch = ((int)c->channel + i + 1) % (atrous_s + 1);
    int ch2 = -1;
    const float bgmul = i < atrous_s ? 0.5f : 1.0f;
    switch(ch)
    {
      case atrous_L:
        cairo_set_source_rgba(cr, .6, .6, .6, .3 * bgmul);
        ch2 = atrous_Lt;
        break;
      case atrous_c:
        cairo_set_source_rgba(cr, .4, .2, .0, .4 * bgmul);
        ch2 = atrous_ct;
        break;
      default: // case atrous_s:
        cairo_set_source_rgba(cr, .1, .2, .3, .4 * bgmul);
        break;
    }
    p = *(dt_iop_atrous_params_t *)self->params;

    // reverse order if bottom is active (to end up with correct values in minmax_curve):
    if(c->channel2 == ch2)
    {
      ch2 = ch;
      ch = c->channel2;
    }

    if(ch2 >= 0)
    {
      for(int k = 0; k < BANDS; k++) dt_draw_curve_set_point(c->minmax_curve, k, p.x[ch2][k], p.y[ch2][k]);
      dt_draw_curve_calc_values(c->minmax_curve, 0.0, 1.0, RES, c->draw_xs, c->draw_ys);
      cairo_move_to(cr, width, -height * p.y[ch2][BANDS - 1]);
      for(int k = RES - 2; k >= 0; k--)
        cairo_line_to(cr, k * width / (float)(RES - 1), -height * c->draw_ys[k]);
    }
    else
      cairo_move_to(cr, 0, 0);
    for(int k = 0; k < BANDS; k++) dt_draw_curve_set_point(c->minmax_curve, k, p.x[ch][k], p.y[ch][k]);
    dt_draw_curve_calc_values(c->minmax_curve, 0.0, 1.0, RES, c->draw_xs, c->draw_ys);
    for(int k = 0; k < RES; k++) cairo_line_to(cr, k * width / (float)(RES - 1), -height * c->draw_ys[k]);
    if(ch2 < 0) cairo_line_to(cr, width, 0);
    cairo_close_path(cr);
    cairo_stroke_preserve(cr);
    cairo_fill(cr);
  }

  if(c->mouse_y > 0 || c->dragging)
  {
    int ch = (int)c->channel;
    int ch2 = (int)c->channel2;

    // draw dots on knots
    cairo_save(cr);
    if(ch != ch2)
      cairo_set_source_rgb(cr, 0.1, 0.1, 0.1);
    else
      cairo_set_source_rgb(cr, 0.7, 0.7, 0.7);
    cairo_set_line_width(cr, DT_PIXEL_APPLY_DPI(1.));
    for(int k = 0; k < BANDS; k++)
    {
      cairo_arc(cr, width * p.x[ch2][k], -height * p.y[ch2][k], DT_PIXEL_APPLY_DPI(3.0), 0.0, 2.0 * M_PI);
      if(c->x_move == k)
        cairo_fill(cr);
      else
        cairo_stroke(cr);
    }
    cairo_restore(cr);
  }

  if(c->mouse_y > 0 || c->dragging)
  {
    // draw min/max, if selected
    // cairo_set_source_rgba(cr, .6, .6, .6, .5);
    cairo_move_to(cr, 0, -height * c->draw_min_ys[0]);
    for(int k = 1; k < RES; k++) cairo_line_to(cr, k * width / (float)(RES - 1), -height * c->draw_min_ys[k]);
    for(int k = RES - 1; k >= 0; k--)
      cairo_line_to(cr, k * width / (float)(RES - 1), -height * c->draw_max_ys[k]);
    cairo_close_path(cr);
    cairo_fill(cr);
    // draw mouse focus circle
    cairo_set_source_rgba(cr, .9, .9, .9, .5);
    const float pos = RES * c->mouse_x;
    int k = (int)pos;
    const float f = k - pos;
    if(k >= RES - 1) k = RES - 2;
    float ht = -height * (f * c->draw_ys[k] + (1 - f) * c->draw_ys[k + 1]);
    cairo_arc(cr, c->mouse_x * width, ht, c->mouse_radius * width, 0, 2. * M_PI);
    cairo_stroke(cr);
  }

  cairo_set_operator(cr, CAIRO_OPERATOR_SOURCE);

  // draw x positions
  cairo_set_line_width(cr, DT_PIXEL_APPLY_DPI(1.));
  cairo_set_source_rgb(cr, 0.6, 0.6, 0.6);
  const float arrw = DT_PIXEL_APPLY_DPI(7.0f);
  for(int k = 1; k < BANDS - 1; k++)
  {
    cairo_move_to(cr, width * p.x[(int)c->channel][k], inset - DT_PIXEL_APPLY_DPI(1));
    cairo_rel_line_to(cr, -arrw * .5f, 0);
    cairo_rel_line_to(cr, arrw * .5f, -arrw);
    cairo_rel_line_to(cr, arrw * .5f, arrw);
    cairo_close_path(cr);
    if(c->x_move == k)
      cairo_fill(cr);
    else
      cairo_stroke(cr);
  }

  cairo_restore(cr);

  if(c->mouse_y > 0 || c->dragging)
  {
    // draw labels:
    PangoLayout *layout;
    PangoRectangle ink;
    PangoFontDescription *desc = pango_font_description_copy_static(darktable.bauhaus->pango_font_desc);
    pango_font_description_set_weight(desc, PANGO_WEIGHT_BOLD);
    pango_font_description_set_absolute_size(desc, (.06 * height) * PANGO_SCALE);
    layout = pango_cairo_create_layout(cr);
    pango_layout_set_font_description(layout, desc);
    gdk_cairo_set_source_rgba(cr, &really_dark_bg_color);
    cairo_select_font_face(cr, "sans-serif", CAIRO_FONT_SLANT_NORMAL, CAIRO_FONT_WEIGHT_BOLD);
    cairo_set_font_size(cr, .06 * height);
    pango_layout_set_text(layout, _("coarse"), -1);
    pango_layout_get_pixel_extents(layout, &ink, NULL);
    cairo_move_to(cr, .02 * width - ink.y, .14 * height + ink.width);
    cairo_save(cr);
    cairo_rotate(cr, -M_PI * .5f);
    pango_cairo_show_layout(cr, layout);
    cairo_restore(cr);
    pango_layout_set_text(layout, _("fine"), -1);
    pango_layout_get_pixel_extents(layout, &ink, NULL);
    cairo_move_to(cr, .98 * width - ink.height, .14 * height + ink.width);
    cairo_save(cr);
    cairo_rotate(cr, -M_PI * .5f);
    pango_cairo_show_layout(cr, layout);
    cairo_restore(cr);

    switch(c->channel2)
    {
      case atrous_L:
      case atrous_c:
        dt_atrous_show_upper_label(cr, _("contrasty"), layout, ink);
        dt_atrous_show_lower_label(cr, _("smooth"), layout, ink);
        break;
      case atrous_Lt:
      case atrous_ct:
        dt_atrous_show_upper_label(cr, _("smooth"), layout, ink);
        dt_atrous_show_lower_label(cr, _("noisy"), layout, ink);
        break;
      default: // case atrous_s:
        dt_atrous_show_upper_label(cr, _("bold"), layout, ink);
        dt_atrous_show_lower_label(cr, _("dull"), layout, ink);
        break;
    }
    pango_font_description_free(desc);
    g_object_unref(layout);
  }


  cairo_destroy(cr);
  cairo_set_source_surface(crf, cst, 0, 0);
  cairo_paint(crf);
  cairo_surface_destroy(cst);
  return TRUE;
}

static gboolean area_motion_notify(GtkWidget *widget, GdkEventMotion *event, gpointer user_data)
{
  dt_iop_module_t *self = (dt_iop_module_t *)user_data;
  dt_iop_atrous_gui_data_t *c = (dt_iop_atrous_gui_data_t *)self->gui_data;
  dt_iop_atrous_params_t *p = (dt_iop_atrous_params_t *)self->params;
  const int inset = INSET;
  GtkAllocation allocation;
  gtk_widget_get_allocation(widget, &allocation);
  int height = allocation.height - 2 * inset, width = allocation.width - 2 * inset;
  if(!c->dragging) c->mouse_x = CLAMP(event->x - inset, 0, width) / (float)width;
  c->mouse_y = 1.0 - CLAMP(event->y - inset, 0, height) / (float)height;
  int ch2 = c->channel;
  if(c->channel == atrous_L) ch2 = atrous_Lt;
  if(c->channel == atrous_c) ch2 = atrous_ct;
  if(c->dragging)
  {
    // drag y-positions
    *p = c->drag_params;
    if(c->x_move >= 0)
    {
      const float mx = CLAMP(event->x - inset, 0, width) / (float)width;
      if(c->x_move > 0 && c->x_move < BANDS - 1)
      {
        const float minx = p->x[c->channel][c->x_move - 1] + 0.001f;
        const float maxx = p->x[c->channel][c->x_move + 1] - 0.001f;
        p->x[ch2][c->x_move] = p->x[c->channel][c->x_move] = fminf(maxx, fmaxf(minx, mx));
      }
    }
    else
    {
      get_params(p, c->channel2, c->mouse_x, c->mouse_y + c->mouse_pick, c->mouse_radius);
    }
    dt_dev_add_history_item(darktable.develop, self, TRUE);
  }
  else if(event->y > height)
  {
    // move x-positions
    c->x_move = 0;
    float dist = fabs(p->x[c->channel][0] - c->mouse_x);
    for(int k = 1; k < BANDS; k++)
    {
      float d2 = fabs(p->x[c->channel][k] - c->mouse_x);
      if(d2 < dist)
      {
        c->x_move = k;
        dist = d2;
      }
    }
  }
  else
  {
    // choose between bottom and top curve:
    int ch = c->channel;
    float dist = 1000000.0f;
    for(int k = 0; k < BANDS; k++)
    {
      float d2 = fabs(p->x[c->channel][k] - c->mouse_x);
      if(d2 < dist)
      {
        if(fabs(c->mouse_y - p->y[ch][k]) < fabs(c->mouse_y - p->y[ch2][k]))
          c->channel2 = ch;
        else
          c->channel2 = ch2;
        dist = d2;
      }
    }
    // don't move x-positions:
    c->x_move = -1;
  }
  gtk_widget_queue_draw(widget);
  gint x, y;
#if GTK_CHECK_VERSION(3, 20, 0)
  gdk_window_get_device_position(event->window,
      gdk_seat_get_pointer(gdk_display_get_default_seat(gtk_widget_get_display(widget))),
      &x, &y, 0);
#else
  gdk_window_get_device_position(event->window,
                                 gdk_device_manager_get_client_pointer(
                                     gdk_display_get_device_manager(gdk_window_get_display(event->window))),
                                 &x, &y, NULL);
#endif
  return TRUE;
}

static gboolean area_button_press(GtkWidget *widget, GdkEventButton *event, gpointer user_data)
{
  dt_iop_module_t *self = (dt_iop_module_t *)user_data;
  if(event->button == 1 && event->type == GDK_2BUTTON_PRESS)
  {
    // reset current curve
    dt_iop_atrous_params_t *p = (dt_iop_atrous_params_t *)self->params;
    dt_iop_atrous_params_t *d = (dt_iop_atrous_params_t *)self->default_params;
    dt_iop_atrous_gui_data_t *c = (dt_iop_atrous_gui_data_t *)self->gui_data;
    reset_mix(self);
    for(int k = 0; k < BANDS; k++)
    {
      p->x[c->channel2][k] = d->x[c->channel2][k];
      p->y[c->channel2][k] = d->y[c->channel2][k];
    }
    dt_dev_add_history_item(darktable.develop, self, TRUE);
    gtk_widget_queue_draw(self->widget);
  }
  else if(event->button == 1)
  {
    // set active point
    dt_iop_atrous_gui_data_t *c = (dt_iop_atrous_gui_data_t *)self->gui_data;
    reset_mix(self);
    const int inset = INSET;
    GtkAllocation allocation;
    gtk_widget_get_allocation(widget, &allocation);
    int height = allocation.height - 2 * inset, width = allocation.width - 2 * inset;
    c->mouse_pick
        = dt_draw_curve_calc_value(c->minmax_curve, CLAMP(event->x - inset, 0, width) / (float)width);
    c->mouse_pick -= 1.0 - CLAMP(event->y - inset, 0, height) / (float)height;
    c->dragging = 1;
    return TRUE;
  }
  return FALSE;
}

static gboolean area_button_release(GtkWidget *widget, GdkEventButton *event, gpointer user_data)
{
  if(event->button == 1)
  {
    dt_iop_module_t *self = (dt_iop_module_t *)user_data;
    dt_iop_atrous_gui_data_t *c = (dt_iop_atrous_gui_data_t *)self->gui_data;
    c->dragging = 0;
    reset_mix(self);
    return TRUE;
  }
  return FALSE;
}

static gboolean area_scrolled(GtkWidget *widget, GdkEventScroll *event, gpointer user_data)
{
  dt_iop_module_t *self = (dt_iop_module_t *)user_data;
  dt_iop_atrous_gui_data_t *c = (dt_iop_atrous_gui_data_t *)self->gui_data;

  gdouble delta_y;
  if(dt_gui_get_scroll_deltas(event, NULL, &delta_y))
  {
    c->mouse_radius = CLAMP(c->mouse_radius * (1.0 + 0.1 * delta_y), 0.25 / BANDS, 1.0);
    gtk_widget_queue_draw(widget);
  }
  return TRUE;
}

static void tab_switch(GtkNotebook *notebook, GtkWidget *page, guint page_num, gpointer user_data)
{
  dt_iop_module_t *self = (dt_iop_module_t *)user_data;
  dt_iop_atrous_gui_data_t *c = (dt_iop_atrous_gui_data_t *)self->gui_data;
  if(self->dt->gui->reset) return;
  c->channel = c->channel2 = (atrous_channel_t)page_num;
  gtk_widget_queue_draw(self->widget);
}

static void mix_callback(GtkWidget *slider, gpointer user_data)
{
  dt_iop_module_t *self = (dt_iop_module_t *)user_data;
  if(self->dt->gui->reset) return;
  dt_iop_atrous_params_t *p = (dt_iop_atrous_params_t *)self->params;
  dt_iop_atrous_params_t *d = (dt_iop_atrous_params_t *)self->default_params;
  dt_iop_atrous_gui_data_t *c = (dt_iop_atrous_gui_data_t *)self->gui_data;
  const float mix = dt_bauhaus_slider_get(slider);
  for(int ch = 0; ch < atrous_none; ch++)
    for(int k = 0; k < BANDS; k++)
    {
      p->x[ch][k] = fminf(1.0f, fmaxf(0.0f, d->x[ch][k] + mix * (c->drag_params.x[ch][k] - d->x[ch][k])));
      p->y[ch][k] = fminf(1.0f, fmaxf(0.0f, d->y[ch][k] + mix * (c->drag_params.y[ch][k] - d->y[ch][k])));
    }
  dt_dev_add_history_item(darktable.develop, self, TRUE);
  gtk_widget_queue_draw(self->widget);
}

void gui_init(struct dt_iop_module_t *self)
{
  self->gui_data = malloc(sizeof(dt_iop_atrous_gui_data_t));
  dt_iop_atrous_gui_data_t *c = (dt_iop_atrous_gui_data_t *)self->gui_data;
  dt_iop_atrous_params_t *p = (dt_iop_atrous_params_t *)self->params;

  c->num_samples = 0;
  c->band_max = 0;
  c->channel = c->channel2 = dt_conf_get_int("plugins/darkroom/atrous/gui_channel");
  int ch = (int)c->channel;
  c->minmax_curve = dt_draw_curve_new(0.0, 1.0, CATMULL_ROM);
  for(int k = 0; k < BANDS; k++) (void)dt_draw_curve_add_point(c->minmax_curve, p->x[ch][k], p->y[ch][k]);
  c->mouse_x = c->mouse_y = c->mouse_pick = -1.0;
  c->dragging = 0;
  c->x_move = -1;
  c->mouse_radius = 1.0 / BANDS;
  self->widget = gtk_box_new(GTK_ORIENTATION_VERTICAL, DT_BAUHAUS_SPACE);
  dt_gui_add_help_link(self->widget, dt_get_help_url(self->op));
  GtkWidget *vbox = gtk_box_new(GTK_ORIENTATION_VERTICAL, 0);
  gtk_box_pack_start(GTK_BOX(self->widget), vbox, FALSE, FALSE, 0);

  c->channel_tabs = GTK_NOTEBOOK(gtk_notebook_new());

  gtk_notebook_append_page(GTK_NOTEBOOK(c->channel_tabs),
                           GTK_WIDGET(gtk_box_new(GTK_ORIENTATION_HORIZONTAL, 0)), gtk_label_new(_("luma")));
  gtk_widget_set_tooltip_text(gtk_notebook_get_tab_label(c->channel_tabs, gtk_notebook_get_nth_page(c->channel_tabs, -1)),
                              _("change lightness at each feature size"));
  gtk_notebook_append_page(GTK_NOTEBOOK(c->channel_tabs),
                           GTK_WIDGET(gtk_box_new(GTK_ORIENTATION_HORIZONTAL, 0)),
                           gtk_label_new(_("chroma")));
  gtk_widget_set_tooltip_text(gtk_notebook_get_tab_label(c->channel_tabs, gtk_notebook_get_nth_page(c->channel_tabs, -1)),
                              _("change color saturation at each feature size"));
  gtk_notebook_append_page(GTK_NOTEBOOK(c->channel_tabs),
                           GTK_WIDGET(gtk_box_new(GTK_ORIENTATION_HORIZONTAL, 0)), gtk_label_new(_("edges")));
  gtk_widget_set_tooltip_text(gtk_notebook_get_tab_label(c->channel_tabs, gtk_notebook_get_nth_page(c->channel_tabs, -1)),
                              _("change edge halos at each feature size\nonly changes results of luma and chroma tabs"));

  gtk_widget_show_all(GTK_WIDGET(gtk_notebook_get_nth_page(c->channel_tabs, c->channel)));
  gtk_notebook_set_current_page(GTK_NOTEBOOK(c->channel_tabs), c->channel);

  gtk_box_pack_start(GTK_BOX(vbox), GTK_WIDGET(c->channel_tabs), FALSE, FALSE, 0);

  g_signal_connect(G_OBJECT(c->channel_tabs), "switch_page", G_CALLBACK(tab_switch), self);

  // graph
  c->area = GTK_DRAWING_AREA(dtgtk_drawing_area_new_with_aspect_ratio(0.75));
  gtk_box_pack_start(GTK_BOX(vbox), GTK_WIDGET(c->area), TRUE, TRUE, 0);

  gtk_widget_add_events(GTK_WIDGET(c->area), GDK_POINTER_MOTION_MASK | GDK_POINTER_MOTION_HINT_MASK
                                             | GDK_BUTTON_PRESS_MASK | GDK_BUTTON_RELEASE_MASK
                                             | GDK_LEAVE_NOTIFY_MASK | darktable.gui->scroll_mask);
  g_signal_connect(G_OBJECT(c->area), "draw", G_CALLBACK(area_draw), self);
  g_signal_connect(G_OBJECT(c->area), "button-press-event", G_CALLBACK(area_button_press), self);
  g_signal_connect(G_OBJECT(c->area), "button-release-event", G_CALLBACK(area_button_release), self);
  g_signal_connect(G_OBJECT(c->area), "motion-notify-event", G_CALLBACK(area_motion_notify), self);
  g_signal_connect(G_OBJECT(c->area), "leave-notify-event", G_CALLBACK(area_leave_notify), self);
  g_signal_connect(G_OBJECT(c->area), "enter-notify-event", G_CALLBACK(area_enter_notify), self);
  g_signal_connect(G_OBJECT(c->area), "scroll-event", G_CALLBACK(area_scrolled), self);

  // mix slider
  c->mix = dt_bauhaus_slider_new_with_range(self, -2.0f, 2.0f, 0.1f, 1.0f, 3);
  dt_bauhaus_widget_set_label(c->mix, NULL, _("mix"));
  gtk_widget_set_tooltip_text(c->mix, _("make effect stronger or weaker"));
  gtk_box_pack_start(GTK_BOX(self->widget), c->mix, TRUE, TRUE, 0);
  g_signal_connect(G_OBJECT(c->mix), "value-changed", G_CALLBACK(mix_callback), self);
}

void gui_cleanup(struct dt_iop_module_t *self)
{
  dt_iop_atrous_gui_data_t *c = (dt_iop_atrous_gui_data_t *)self->gui_data;
  dt_conf_set_int("plugins/darkroom/atrous/gui_channel", c->channel);
  dt_draw_curve_destroy(c->minmax_curve);
  free(self->gui_data);
  self->gui_data = NULL;
}

// modelines: These editor modelines have been set for all relevant files by tools/update_modelines.sh
// vim: shiftwidth=2 expandtab tabstop=2 cindent
// kate: tab-indents: off; indent-width 2; replace-tabs on; indent-mode cstyle; remove-trailing-spaces<|MERGE_RESOLUTION|>--- conflicted
+++ resolved
@@ -147,9 +147,6 @@
     (a), (a), (a), (a)                                                                                       \
   }
 
-<<<<<<< HEAD
-static const __m128 ooo1 ALIGNED(16) = { 0.f, 0.f, 0.f, 1.f };
-=======
 static const __m128 fone ALIGNED(64) = VEC4(0x3f800000u);
 static const __m128 femo ALIGNED(64) = VEC4(0x00adf880u);
 static const __m128 ooo1 ALIGNED(64) = { 0.f, 0.f, 0.f, 1.f };
@@ -164,7 +161,6 @@
   return _mm_castsi128_ps(i);                       // return *(float*)&i
 }
 
->>>>>>> 9820e3b9
 #endif
 
 static inline void weight(const float *c1, const float *c2, const float sharpen, float *weight)
