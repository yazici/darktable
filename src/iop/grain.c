--- conflicted
+++ resolved
@@ -503,21 +503,14 @@
   dtgtk_slider_set_snap(g->scale1, 20);
   g->scale2 = DTGTK_SLIDER(dtgtk_slider_new_with_range(DARKTABLE_SLIDER_BAR, 0.0, 100.0, 1.0, p->strength, 2));
   dtgtk_slider_set_format_type(g->scale2,DARKTABLE_SLIDER_FORMAT_PERCENT);
-<<<<<<< HEAD
   gtk_box_pack_start(GTK_BOX(g->vbox), GTK_WIDGET(g->scale1), TRUE, TRUE, 0);
   gtk_box_pack_start(GTK_BOX(g->vbox), GTK_WIDGET(g->scale2), TRUE, TRUE, 0);
-  gtk_object_set(GTK_OBJECT(g->scale1), "tooltip-text", _("the grain size (~iso of the film)"), (char *)NULL);
-  gtk_object_set(GTK_OBJECT(g->scale2), "tooltip-text", _("the strength of applied grain"), (char *)NULL);
+  g_object_set(G_OBJECT(g->scale1), "tooltip-text", _("the grain size (~iso of the film)"), (char *)NULL);
+  g_object_set(G_OBJECT(g->scale2), "tooltip-text", _("the strength of applied grain"), (char *)NULL);
   dtgtk_slider_set_label(g->scale1,_("coarseness"));
   dtgtk_slider_set_unit(g->scale1,_("ISO"));
   dtgtk_slider_set_label(g->scale2,_("strength"));
   dtgtk_slider_set_unit(g->scale2,_("%"));
-=======
-  gtk_box_pack_start(GTK_BOX(g->vbox2), GTK_WIDGET(g->scale1), TRUE, TRUE, 0);
-  gtk_box_pack_start(GTK_BOX(g->vbox2), GTK_WIDGET(g->scale2), TRUE, TRUE, 0);
-  g_object_set(G_OBJECT(g->scale1), "tooltip-text", _("the grain size (~iso of the film)"), (char *)NULL);
-  g_object_set(G_OBJECT(g->scale2), "tooltip-text", _("the strength of applied grain"), (char *)NULL);
->>>>>>> 17074952
 
   g_signal_connect (G_OBJECT (g->scale1), "value-changed",
                     G_CALLBACK (scale_callback), self);
