--- conflicted
+++ resolved
@@ -98,21 +98,6 @@
   set(RAWSPEED_LIBS "msvcrt")
 endif(WIN32)
 
-<<<<<<< HEAD
-#
-# set development flags for rawspeed
-#
-if(NOT SOURCE_PACKAGE AND NOT APPLE AND NOT WIN32)
-  # apple build fails on deprecated warnings..
-  set(CMAKE_C_FLAGS "${CMAKE_C_FLAGS} -Werror -Werror=type-limits")
-  set(CMAKE_CXX_FLAGS "${CMAKE_CXX_FLAGS} -Werror -Werror=type-limits")
-elseif(SOURCE_PACKAGE)
-  set(CMAKE_C_FLAGS "${CMAKE_C_FLAGS} -D_RELEASE")
-  set(CMAKE_CXX_FLAGS "${CMAKE_CXX_FLAGS} -D_RELEASE")
-endif()
-
-=======
->>>>>>> fcc1c2be
 add_library(rawspeed STATIC ${RAWSPEED_SOURCES})
 
 set_target_properties(rawspeed
