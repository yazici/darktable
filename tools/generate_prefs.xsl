<?xml version="1.0" encoding="utf-8"?>
<xsl:stylesheet version="1.0" xmlns:xsl="http://www.w3.org/1999/XSL/Transform">
	<xsl:output method="text" omit-xml-declaration="yes" indent="no" />
	<xsl:strip-space elements="*"/>
	<xsl:variable name="lowercase" select="'abcdefghijklmnopqrstuvwxyz'" />
	<xsl:variable name="uppercase" select="'ABCDEFGHIJKLMNOPQRSTUVWXYZ'" />
	<!-- The start of the gui generating functions -->
	<xsl:variable name="tab_start"> (GtkWidget *dialog, GtkWidget *tab, void (*hardcoded_part)(GtkWidget *grid, int *line))
{
  GtkWidget *widget, *label, *labelev, *viewport;
  GtkWidget *grid = gtk_grid_new();
  gtk_grid_set_row_spacing(GTK_GRID(grid), DT_PIXEL_APPLY_DPI(5));
  gtk_grid_set_column_spacing(GTK_GRID(grid), DT_PIXEL_APPLY_DPI(5));
  gtk_grid_set_row_homogeneous(GTK_GRID(grid), TRUE);
  gtk_widget_set_valign(grid, GTK_ALIGN_START);
  int line = 0;
  char tooltip[1024];
  GtkWidget *scroll = gtk_scrolled_window_new(NULL, NULL);
  gtk_scrolled_window_set_policy(GTK_SCROLLED_WINDOW(scroll), GTK_POLICY_NEVER, GTK_POLICY_AUTOMATIC);
  gtk_widget_set_margin_top(scroll, DT_PIXEL_APPLY_DPI(20));
  gtk_widget_set_margin_bottom(scroll, DT_PIXEL_APPLY_DPI(20));
  gtk_widget_set_margin_start(scroll, DT_PIXEL_APPLY_DPI(20));
  gtk_widget_set_margin_end(scroll, DT_PIXEL_APPLY_DPI(20));
  viewport = gtk_viewport_new(NULL, NULL);
  gtk_viewport_set_shadow_type(GTK_VIEWPORT(viewport), GTK_SHADOW_NONE); // doesn't seem to work from gtkrc
  gtk_container_add(GTK_CONTAINER(scroll), viewport);
  gtk_container_add(GTK_CONTAINER(viewport), grid);

  if(hardcoded_part)
    (*hardcoded_part)(grid, &amp;line);
</xsl:variable>

  <xsl:variable name="tab_end">
  gtk_widget_show_all(tab);
}
</xsl:variable>

	<xsl:param name="HAVE_OPENCL">1</xsl:param>

<!-- The basic structure of the generated file -->

<xsl:template match="/">
	<xsl:text><![CDATA[/** generated file, do not edit! */
#ifndef DT_PREFERENCES_H
#define DT_PREFERENCES_H

#include <gtk/gtk.h>
#include "control/conf.h"

]]></xsl:text>

	<!-- reset callbacks -->

	<xsl:for-each select="./dtconfiglist/dtconfig[@prefs]">
		<xsl:if test="name != 'opencl' or $HAVE_OPENCL=1">
			<xsl:text>static gboolean&#xA;reset_widget_</xsl:text><xsl:value-of select="generate-id(.)"/><xsl:text> (GtkWidget *label, GdkEventButton *event, GtkWidget *widget)&#xA;{&#xA;  if(event->type == GDK_2BUTTON_PRESS)&#xA;  {&#xA;</xsl:text>
			<xsl:apply-templates select="." mode="reset"/>
			<xsl:text>&#xA;    return TRUE;&#xA;  }&#xA;  return FALSE;&#xA;}&#xA;&#xA;</xsl:text>
		</xsl:if>
	</xsl:for-each>

	<!-- change callbacks -->

	<xsl:for-each select="./dtconfiglist/dtconfig[@prefs]">
		<xsl:if test="name != 'opencl' or $HAVE_OPENCL=1">
			<xsl:text>static void&#xA;preferences_callback_</xsl:text><xsl:value-of select="generate-id(.)"/><xsl:text> (GtkWidget *widget, gpointer user_data)&#xA;{&#xA;</xsl:text>
			<xsl:apply-templates select="." mode="change"/>
			<xsl:text>&#xA;}&#xA;&#xA;</xsl:text>
		</xsl:if>
	</xsl:for-each>

	<!-- response callbacks (on dialog close) -->

	<xsl:for-each select="./dtconfiglist/dtconfig[@prefs]">
		<xsl:if test="name != 'opencl' or $HAVE_OPENCL=1">
			<xsl:text>static void&#xA;preferences_response_callback_</xsl:text><xsl:value-of select="generate-id(.)"/><xsl:text> (GtkDialog *dialog, gint response_id, GtkWidget *widget)&#xA;{&#xA;  if(response_id != GTK_RESPONSE_ACCEPT)&#xA;    return;&#xA;</xsl:text>
			<xsl:apply-templates select="." mode="change"/>
			<xsl:text>&#xA;}&#xA;&#xA;</xsl:text>
		</xsl:if>
	</xsl:for-each>

	<!-- preferences tabs -->
	<!-- gui -->

	<xsl:text>&#xA;static void&#xA;init_tab_gui</xsl:text><xsl:value-of select="$tab_start"/><xsl:text>  gtk_notebook_append_page(GTK_NOTEBOOK(tab), scroll, gtk_label_new(_("GUI options")));&#xA;</xsl:text>

<xsl:text>
   {
      GtkWidget *seclabel = gtk_label_new(_("import"));
      GtkWidget *lbox = gtk_box_new(GTK_ORIENTATION_HORIZONTAL, 0);
      gtk_box_pack_start(GTK_BOX(lbox), seclabel, FALSE, FALSE, 0);
      gtk_widget_set_halign(seclabel, GTK_ALIGN_CENTER);
      gtk_widget_set_halign(lbox, GTK_ALIGN_CENTER);
      gtk_widget_set_hexpand(lbox, TRUE);
      gtk_widget_set_name(lbox, "pref_section");
      gtk_grid_attach(GTK_GRID(grid), lbox, 0, line++, 2, 1);
   }
</xsl:text>

	<xsl:for-each select="./dtconfiglist/dtconfig[@prefs='gui' and @section='import']">
		<xsl:apply-templates select="." mode="tab_block"/>
	</xsl:for-each>

<xsl:text>
   {
      GtkWidget *seclabel = gtk_label_new(_("lighttable"));
      GtkWidget *lbox = gtk_box_new(GTK_ORIENTATION_HORIZONTAL, 0);
      gtk_box_pack_start(GTK_BOX(lbox), seclabel, FALSE, FALSE, 0);
      gtk_widget_set_halign(seclabel, GTK_ALIGN_CENTER);
      gtk_widget_set_halign(lbox, GTK_ALIGN_CENTER);
      gtk_widget_set_hexpand(lbox, TRUE);
      gtk_widget_set_name(lbox, "pref_section");
      gtk_grid_attach(GTK_GRID(grid), lbox, 0, line++, 2, 1);
   }
</xsl:text>

	<xsl:for-each select="./dtconfiglist/dtconfig[@prefs='gui' and @section='lighttable']">
		<xsl:apply-templates select="." mode="tab_block"/>
	</xsl:for-each>

<xsl:text>
   {
      GtkWidget *seclabel = gtk_label_new(_("darkroom"));
      GtkWidget *lbox = gtk_box_new(GTK_ORIENTATION_HORIZONTAL, 0);
      gtk_box_pack_start(GTK_BOX(lbox), seclabel, FALSE, FALSE, 0);
      gtk_widget_set_halign(seclabel, GTK_ALIGN_CENTER);
      gtk_widget_set_halign(lbox, GTK_ALIGN_CENTER);
      gtk_widget_set_hexpand(lbox, TRUE);
      gtk_widget_set_name(lbox, "pref_section");
      gtk_grid_attach(GTK_GRID(grid), lbox, 0, line++, 2, 1);
   }
</xsl:text>

	<xsl:for-each select="./dtconfiglist/dtconfig[@prefs='gui' and @section='darkroom']">
		<xsl:apply-templates select="." mode="tab_block"/>
	</xsl:for-each>

<xsl:text>
   {
      GtkWidget *seclabel = gtk_label_new(_("map / geolocalisation"));
      GtkWidget *lbox = gtk_box_new(GTK_ORIENTATION_HORIZONTAL, 0);
      gtk_box_pack_start(GTK_BOX(lbox), seclabel, FALSE, FALSE, 0);
      gtk_widget_set_halign(seclabel, GTK_ALIGN_CENTER);
      gtk_widget_set_halign(lbox, GTK_ALIGN_CENTER);
      gtk_widget_set_hexpand(lbox, TRUE);
      gtk_widget_set_name(lbox, "pref_section");
      gtk_grid_attach(GTK_GRID(grid), lbox, 0, line++, 2, 1);
   }
</xsl:text>

	<xsl:for-each select="./dtconfiglist/dtconfig[@prefs='gui' and @section='geoloc']">
		<xsl:apply-templates select="." mode="tab_block"/>
	</xsl:for-each>

<xsl:text>
   {
      GtkWidget *seclabel = gtk_label_new(_("security"));
      GtkWidget *lbox = gtk_box_new(GTK_ORIENTATION_HORIZONTAL, 0);
      gtk_box_pack_start(GTK_BOX(lbox), seclabel, FALSE, FALSE, 0);
      gtk_widget_set_halign(seclabel, GTK_ALIGN_CENTER);
      gtk_widget_set_halign(lbox, GTK_ALIGN_CENTER);
      gtk_widget_set_hexpand(lbox, TRUE);
      gtk_widget_set_name(lbox, "pref_section");
      gtk_grid_attach(GTK_GRID(grid), lbox, 0, line++, 2, 1);
   }
</xsl:text>

	<xsl:for-each select="./dtconfiglist/dtconfig[@prefs='gui' and @section='security']">
		<xsl:apply-templates select="." mode="tab_block"/>
	</xsl:for-each>

<xsl:text>
   {
      GtkWidget *seclabel = gtk_label_new(_("miscellaneous"));
      GtkWidget *lbox = gtk_box_new(GTK_ORIENTATION_HORIZONTAL, 0);
      gtk_box_pack_start(GTK_BOX(lbox), seclabel, FALSE, FALSE, 0);
      gtk_widget_set_halign(seclabel, GTK_ALIGN_CENTER);
      gtk_widget_set_halign(lbox, GTK_ALIGN_CENTER);
      gtk_widget_set_hexpand(lbox, TRUE);
      gtk_widget_set_name(lbox, "pref_section");
      gtk_grid_attach(GTK_GRID(grid), lbox, 0, line++, 2, 1);
   }
</xsl:text>

	<xsl:for-each select="./dtconfiglist/dtconfig[@prefs='gui' and not(@section)]">
		<xsl:apply-templates select="." mode="tab_block"/>
	</xsl:for-each>
	<xsl:value-of select="$tab_end" />

	<!-- core -->

	<xsl:text>&#xA;static void&#xA;init_tab_core</xsl:text><xsl:value-of select="$tab_start"/><xsl:text>  gtk_notebook_append_page(GTK_NOTEBOOK(tab), scroll, gtk_label_new(_("core options")));&#xA;</xsl:text>

<xsl:text>
   {
      GtkWidget *seclabel = gtk_label_new(_("quality"));
      GtkWidget *lbox = gtk_box_new(GTK_ORIENTATION_HORIZONTAL, 0);
      gtk_box_pack_start(GTK_BOX(lbox), seclabel, FALSE, FALSE, 0);
      gtk_widget_set_halign(seclabel, GTK_ALIGN_CENTER);
      gtk_widget_set_halign(lbox, GTK_ALIGN_CENTER);
      gtk_widget_set_hexpand(lbox, TRUE);
      gtk_widget_set_name(lbox, "pref_section");
      gtk_grid_attach(GTK_GRID(grid), lbox, 0, line++, 2, 1);
      gtk_grid_attach(GTK_GRID(grid), seclabel, 0, line++, 2, 1);
   }
</xsl:text>

	<xsl:for-each select="./dtconfiglist/dtconfig[@prefs='core' and @section='quality']">
	  <xsl:apply-templates select="." mode="tab_block"/>
	</xsl:for-each>

<xsl:text>
   {
      GtkWidget *seclabel = gtk_label_new(_("xmp"));
      GtkWidget *lbox = gtk_box_new(GTK_ORIENTATION_HORIZONTAL, 0);
      gtk_box_pack_start(GTK_BOX(lbox), seclabel, FALSE, FALSE, 0);
      gtk_widget_set_halign(seclabel, GTK_ALIGN_CENTER);
      gtk_widget_set_halign(lbox, GTK_ALIGN_CENTER);
      gtk_widget_set_hexpand(lbox, TRUE);
      gtk_widget_set_name(lbox, "pref_section");
      gtk_grid_attach(GTK_GRID(grid), lbox, 0, line++, 2, 1);
   }
</xsl:text>

	<xsl:for-each select="./dtconfiglist/dtconfig[@prefs='core' and @section='xmp']">
	  <xsl:apply-templates select="." mode="tab_block"/>
	</xsl:for-each>

<xsl:text>
   {
      GtkWidget *seclabel = gtk_label_new(_("cpu / gpu / memory"));
      GtkWidget *lbox = gtk_box_new(GTK_ORIENTATION_HORIZONTAL, 0);
      gtk_box_pack_start(GTK_BOX(lbox), seclabel, FALSE, FALSE, 0);
      gtk_widget_set_halign(seclabel, GTK_ALIGN_CENTER);
      gtk_widget_set_halign(lbox, GTK_ALIGN_CENTER);
      gtk_widget_set_hexpand(lbox, TRUE);
      gtk_widget_set_name(lbox, "pref_section");
      gtk_grid_attach(GTK_GRID(grid), lbox, 0, line++, 2, 1);
   }
</xsl:text>

	<xsl:for-each select="./dtconfiglist/dtconfig[@prefs='core' and @section='cpugpu']">
		<xsl:if test="name != 'opencl' or $HAVE_OPENCL=1">
			<xsl:apply-templates select="." mode="tab_block"/>
		</xsl:if>
	</xsl:for-each>

<xsl:text>
   {
<<<<<<< HEAD
      GtkWidget *seclabel = gtk_label_new(_("miscelaneous"));
=======
      GtkWidget *seclabel = gtk_label_new(_("miscellaneous"));
>>>>>>> c9a4741d
      GtkWidget *lbox = gtk_box_new(GTK_ORIENTATION_HORIZONTAL, 0);
      gtk_box_pack_start(GTK_BOX(lbox), seclabel, FALSE, FALSE, 0);
      gtk_widget_set_halign(seclabel, GTK_ALIGN_CENTER);
      gtk_widget_set_halign(lbox, GTK_ALIGN_CENTER);
      gtk_widget_set_hexpand(lbox, TRUE);
      gtk_widget_set_name(lbox, "pref_section");
      gtk_grid_attach(GTK_GRID(grid), lbox, 0, line++, 2, 1);
   }
</xsl:text>

	<xsl:for-each select="./dtconfiglist/dtconfig[@prefs='core' and not(@section)]">
	  <xsl:apply-templates select="." mode="tab_block"/>
	</xsl:for-each>

	<xsl:value-of select="$tab_end" />

        <!-- session -->
	<xsl:text>&#xA;static void&#xA;init_tab_session</xsl:text><xsl:value-of select="$tab_start"/><xsl:text>  gtk_notebook_append_page(GTK_NOTEBOOK(tab), scroll, gtk_label_new(_("session options")));&#xA;</xsl:text>

	<xsl:for-each select="./dtconfiglist/dtconfig[@prefs='session']">
	        <xsl:apply-templates select="." mode="tab_block"/>
	</xsl:for-each>
	<xsl:value-of select="$tab_end" />

	<!-- closing credits -->
	<xsl:text>&#xA;#endif&#xA;</xsl:text>

</xsl:template>

<!-- The common blocks inside of the tabs -->

<xsl:template match="dtconfig" mode="tab_block">
	<xsl:text>
  {
    label = gtk_label_new(_("</xsl:text><xsl:value-of select="shortdescription"/><xsl:text>"));
    gtk_widget_set_halign(label, GTK_ALIGN_START);
    labelev = gtk_event_box_new();
    gtk_widget_add_events(labelev, GDK_BUTTON_PRESS_MASK);
    gtk_container_add(GTK_CONTAINER(labelev), label);
</xsl:text>
	<xsl:apply-templates select="." mode="tab"/>
	<xsl:text>    gtk_event_box_set_visible_window(GTK_EVENT_BOX(labelev), FALSE);</xsl:text>
	<xsl:if test="longdescription != ''">
		<xsl:text>&#xA;    g_object_set(widget, "tooltip-text", _("</xsl:text><xsl:value-of select="longdescription"/><xsl:text>"), (gchar *)0);</xsl:text>
	</xsl:if>
        <xsl:choose>
                <xsl:when test="@capability">
                        <xsl:text>
    GtkWidget *notavailable = gtk_label_new(_("not available"));
    gtk_widget_set_halign(notavailable, GTK_ALIGN_START);
    gtk_widget_set_sensitive(notavailable, FALSE);
    g_object_set(notavailable, "tooltip-text", _("not available on this system"), (gchar *)0);
    gtk_widget_set_sensitive(labelev, dt_capabilities_check("</xsl:text><xsl:value-of select="@capability"/><xsl:text>"));
    gtk_widget_set_sensitive(widget, dt_capabilities_check("</xsl:text><xsl:value-of select="@capability"/><xsl:text>"));
    if(!dt_capabilities_check("</xsl:text><xsl:value-of select="@capability"/><xsl:text>"))
      g_object_set(labelev, "tooltip-text", _("not available on this system"), (gchar *)0);
    gtk_grid_attach(GTK_GRID(grid), labelev, 0, line++, 1, 1);
    gtk_grid_attach_next_to(GTK_GRID(grid), dt_capabilities_check("</xsl:text><xsl:value-of select="@capability"/><xsl:text>") ? widget : notavailable, labelev, GTK_POS_RIGHT, 1, 1);
    g_signal_connect(G_OBJECT(labelev), "button-press-event", G_CALLBACK(reset_widget_</xsl:text><xsl:value-of select="generate-id(.)"/><xsl:text>), (gpointer)widget);
</xsl:text>
                </xsl:when>
                <xsl:otherwise>
                        <xsl:text>
    gtk_grid_attach(GTK_GRID(grid), labelev, 0, line++, 1, 1);
    gtk_grid_attach_next_to(GTK_GRID(grid), widget, labelev, GTK_POS_RIGHT, 1, 1);
    g_signal_connect(G_OBJECT(labelev), "button-press-event", G_CALLBACK(reset_widget_</xsl:text><xsl:value-of select="generate-id(.)"/><xsl:text>), (gpointer)widget);
</xsl:text>
                </xsl:otherwise>
        </xsl:choose>
	<xsl:text>
  }
</xsl:text>
</xsl:template>

<!-- Rules handling code specific for different types -->

<!-- RESET -->
	<xsl:template match="dtconfig[type='string']" mode="reset">
		<xsl:text>    gtk_entry_set_text(GTK_ENTRY(widget), "</xsl:text><xsl:value-of select="default"/><xsl:text>");</xsl:text>
	</xsl:template>

	<xsl:template match="dtconfig[type='int']" mode="reset">
		<xsl:text>  </xsl:text><xsl:apply-templates select="type" mode="factor"/>
		<xsl:text>    gtk_spin_button_set_value(GTK_SPIN_BUTTON(widget), </xsl:text><xsl:value-of select="default"/><xsl:text> * factor);</xsl:text>
	</xsl:template>

	<xsl:template match="dtconfig[type='int64']" mode="reset">
		<xsl:text>  </xsl:text><xsl:apply-templates select="type" mode="factor"/>
		<xsl:text>    gtk_spin_button_set_value(GTK_SPIN_BUTTON(widget), </xsl:text><xsl:value-of select="default"/><xsl:text> * factor);</xsl:text>
	</xsl:template>

	<xsl:template match="dtconfig[type='float']" mode="reset">
		<xsl:text>  </xsl:text><xsl:apply-templates select="type" mode="factor"/>
		<xsl:text>    gtk_spin_button_set_value(GTK_SPIN_BUTTON(widget), </xsl:text><xsl:value-of select="default"/><xsl:text> * factor);</xsl:text>
	</xsl:template>

	<xsl:template match="dtconfig[type='bool']" mode="reset">
		<xsl:text>    gtk_toggle_button_set_active(GTK_TOGGLE_BUTTON(widget), </xsl:text><xsl:value-of select="translate(default, $lowercase, $uppercase)"/><xsl:text>);</xsl:text>
	</xsl:template>

	<xsl:template match="dtconfig[type/enum]" mode="reset">
		<xsl:variable name="default" select="default"/>
		<xsl:for-each select="./type/enum/option">
			<xsl:if test="$default = .">
				<xsl:text>    gtk_combo_box_set_active(GTK_COMBO_BOX(widget), </xsl:text><xsl:value-of select="position()-1"/><xsl:text>);</xsl:text>
			</xsl:if>
		</xsl:for-each>
	</xsl:template>

<!-- CALLBACK -->
	<xsl:template match="dtconfig[type='string']" mode="change">
		<xsl:text>  dt_conf_set_string("</xsl:text><xsl:value-of select="name"/><xsl:text>", gtk_entry_get_text(GTK_ENTRY(widget)));</xsl:text>
	</xsl:template>

	<xsl:template match="dtconfig[type='int']" mode="change">
		<xsl:apply-templates select="type" mode="factor"/>
		<xsl:text>  dt_conf_set_int("</xsl:text><xsl:value-of select="name"/><xsl:text>", gtk_spin_button_get_value(GTK_SPIN_BUTTON(widget)) / factor);</xsl:text>
	</xsl:template>

	<xsl:template match="dtconfig[type='int64']" mode="change">
		<xsl:apply-templates select="type" mode="factor"/>
		<xsl:text>  dt_conf_set_int64("</xsl:text><xsl:value-of select="name"/><xsl:text>", gtk_spin_button_get_value(GTK_SPIN_BUTTON(widget)) / factor);</xsl:text>
	</xsl:template>

	<xsl:template match="dtconfig[type='float']" mode="change">
		<xsl:apply-templates select="type" mode="factor"/>
		<xsl:text>  dt_conf_set_float("</xsl:text><xsl:value-of select="name"/><xsl:text>", gtk_spin_button_get_value(GTK_SPIN_BUTTON(widget)) / factor);</xsl:text>
	</xsl:template>

	<xsl:template match="dtconfig[type='bool']" mode="change">
		<xsl:text>  dt_conf_set_bool("</xsl:text><xsl:value-of select="name"/><xsl:text>", gtk_toggle_button_get_active(GTK_TOGGLE_BUTTON(widget)));</xsl:text>
	</xsl:template>

	<xsl:template match="dtconfig[type/enum]" mode="change">
		<xsl:text>  GtkTreeIter iter;
  if(gtk_combo_box_get_active_iter(GTK_COMBO_BOX(widget), &amp;iter))
  {
    gchar *s = NULL;
    gtk_tree_model_get(gtk_combo_box_get_model(GTK_COMBO_BOX(widget)), &amp;iter, 0, &amp;s, -1);
    dt_conf_set_string("</xsl:text><xsl:value-of select="name"/><xsl:text>", s);
    g_free(s);
  }
</xsl:text>
	</xsl:template>

<!-- TAB -->
	<xsl:template match="dtconfig[type='string']" mode="tab">
		<xsl:text>    widget = gtk_entry_new();
		gtk_widget_set_hexpand(widget, TRUE);
		gtk_widget_set_halign(widget, GTK_ALIGN_FILL);
    gchar *setting = dt_conf_get_string("</xsl:text><xsl:value-of select="name"/><xsl:text>");
    gtk_entry_set_text(GTK_ENTRY(widget), setting);
    g_free(setting);
    g_signal_connect(G_OBJECT(widget), "activate", G_CALLBACK(preferences_callback_</xsl:text><xsl:value-of select="generate-id(.)"/><xsl:text>), NULL);
    g_signal_connect(G_OBJECT(dialog), "response", G_CALLBACK(preferences_response_callback_</xsl:text><xsl:value-of select="generate-id(.)"/><xsl:text>), widget);
    snprintf(tooltip, 1024, _("double click to reset to `%s'"), "</xsl:text><xsl:value-of select="default"/><xsl:text>");
    g_object_set(labelev,  "tooltip-text", tooltip, (gchar *)0);
</xsl:text>
	</xsl:template>

	<xsl:template match="dtconfig[type='int']" mode="tab">
		<xsl:text>    gint min = 0;&#xA;    gint max = G_MAXINT;&#xA;</xsl:text>
		<xsl:apply-templates select="type" mode="range"/>
		<xsl:text>  </xsl:text><xsl:apply-templates select="type" mode="factor"/>
		<xsl:text>    double tmp;
    tmp = min * (double)factor; min = tmp;
    tmp = max * (double)factor; max = tmp;
    widget = gtk_spin_button_new_with_range(min, max, 1);
    gtk_spin_button_set_digits(GTK_SPIN_BUTTON(widget), 0);
    gtk_spin_button_set_value(GTK_SPIN_BUTTON(widget), dt_conf_get_int("</xsl:text><xsl:value-of select="name"/><xsl:text>") * factor);
    g_signal_connect(G_OBJECT(widget), "value-changed", G_CALLBACK(preferences_callback_</xsl:text><xsl:value-of select="generate-id(.)"/><xsl:text>), NULL);
    g_signal_connect(G_OBJECT(dialog), "response", G_CALLBACK(preferences_response_callback_</xsl:text><xsl:value-of select="generate-id(.)"/><xsl:text>), widget);
    snprintf(tooltip, 1024, _("double click to reset to `%d'"), (int)(</xsl:text><xsl:value-of select="default"/><xsl:text> * factor));
    g_object_set(labelev,  "tooltip-text", tooltip, (gchar *)0);
</xsl:text>
	</xsl:template>

	<xsl:template match="dtconfig[type='int64']" mode="tab">
		<xsl:text>    gint64 min = 0;&#xA;    gint64 max = G_MAXINT64;&#xA;</xsl:text>
		<xsl:apply-templates select="type" mode="range"/>
		<xsl:text>  </xsl:text><xsl:apply-templates select="type" mode="factor"/>
		<xsl:text>    min *= factor; max *= factor;
    widget = gtk_spin_button_new_with_range(min, max, 1);
    gtk_spin_button_set_digits(GTK_SPIN_BUTTON(widget), 0);
    gtk_spin_button_set_value(GTK_SPIN_BUTTON(widget), dt_conf_get_int64("</xsl:text><xsl:value-of select="name"/><xsl:text>") * factor);
    g_signal_connect(G_OBJECT(widget), "value-changed", G_CALLBACK(preferences_callback_</xsl:text><xsl:value-of select="generate-id(.)"/><xsl:text>), NULL);
    g_signal_connect(G_OBJECT(dialog), "response", G_CALLBACK(preferences_response_callback_</xsl:text><xsl:value-of select="generate-id(.)"/><xsl:text>), widget);
    char value[100];
    snprintf(value, 100, "%"G_GINT64_FORMAT"",(gint64)(</xsl:text><xsl:value-of select="default"/><xsl:text> * factor));
    snprintf(tooltip, 1024, _("double click to reset to `%s'"), value);
    g_object_set(labelev,  "tooltip-text", tooltip, (gchar *)0);
</xsl:text>
	</xsl:template>

	<xsl:template match="dtconfig[type='float']" mode="tab">
		<xsl:text>    float min = -1000000000.0f;&#xA;    float max = 1000000000.0f;&#xA;</xsl:text>
		<xsl:apply-templates select="type" mode="range"/>
		<xsl:text>  </xsl:text><xsl:apply-templates select="type" mode="factor"/>
		<xsl:text>    min *= factor; max *= factor;
    widget = gtk_spin_button_new_with_range(min, max, 0.001f);
    gtk_spin_button_set_digits(GTK_SPIN_BUTTON(widget), 5);
    gtk_spin_button_set_value(GTK_SPIN_BUTTON(widget), dt_conf_get_float("</xsl:text><xsl:value-of select="name"/><xsl:text>") * factor);
    g_signal_connect(G_OBJECT(widget), "value-changed", G_CALLBACK(preferences_callback_</xsl:text><xsl:value-of select="generate-id(.)"/><xsl:text>), NULL);
    g_signal_connect(G_OBJECT(dialog), "response", G_CALLBACK(preferences_response_callback_</xsl:text><xsl:value-of select="generate-id(.)"/><xsl:text>), widget);
    snprintf(tooltip, 1024, _("double click to reset to `%.03f'"), </xsl:text><xsl:value-of select="default"/><xsl:text> * factor);
    g_object_set(labelev,  "tooltip-text", tooltip, (gchar *)0);
</xsl:text>
	</xsl:template>

  	<xsl:template match="dtconfig[type='bool']" mode="tab">
		<xsl:text>    widget = gtk_check_button_new();
    gtk_toggle_button_set_active(GTK_TOGGLE_BUTTON(widget), dt_conf_get_bool("</xsl:text><xsl:value-of select="name"/><xsl:text>"));
    g_signal_connect(G_OBJECT(widget), "toggled", G_CALLBACK(preferences_callback_</xsl:text><xsl:value-of select="generate-id(.)"/><xsl:text>), NULL);
    g_signal_connect(G_OBJECT(dialog), "response", G_CALLBACK(preferences_response_callback_</xsl:text><xsl:value-of select="generate-id(.)"/><xsl:text>), widget);
    snprintf(tooltip, 1024, _("double click to reset to `%s'"), C_("preferences", "</xsl:text><xsl:value-of select="translate(default, $lowercase, $uppercase)"/><xsl:text>"));
    g_object_set(labelev,  "tooltip-text", tooltip, (gchar *)0);
</xsl:text>
	</xsl:template>

	<xsl:template match="dtconfig[type/enum]" mode="tab">
		<xsl:text>    GtkTreeIter iter;
    GtkListStore *store = gtk_list_store_new(2, G_TYPE_STRING, G_TYPE_STRING);
    gchar *str = dt_conf_get_string("</xsl:text><xsl:value-of select="name"/><xsl:text>");
    gint pos = -1;
</xsl:text>
    <xsl:for-each select="./type/enum/option">
        <xsl:if test="@capability">
          <xsl:text>if(dt_capabilities_check("</xsl:text><xsl:value-of select="@capability"/><xsl:text>")) {</xsl:text>
        </xsl:if>
        <xsl:text>
        gtk_list_store_append(store, &amp;iter);
        gtk_list_store_set(store, &amp;iter, 0, "</xsl:text><xsl:value-of select="."/><xsl:text>", 1, C_("preferences", "</xsl:text><xsl:value-of select="."/><xsl:text>"), -1);
        if(pos == -1 &amp;&amp; strcmp(str, "</xsl:text><xsl:value-of select="."/><xsl:text>") == 0)
          pos = </xsl:text><xsl:value-of select="position()-1" /><xsl:text>;
      </xsl:text>
        <xsl:if test="@capability">
          <xsl:text>}
          </xsl:text>
        </xsl:if>
    </xsl:for-each>
    <xsl:text>

    g_free(str);

    widget = gtk_combo_box_new_with_model(GTK_TREE_MODEL(store));
    g_object_unref(store);
    GtkCellRenderer *renderer = gtk_cell_renderer_text_new();
    gtk_cell_layout_pack_start(GTK_CELL_LAYOUT(widget), renderer, TRUE);
    gtk_cell_layout_set_attributes(GTK_CELL_LAYOUT(widget), renderer, "text", 1, NULL);
    gtk_combo_box_set_active(GTK_COMBO_BOX(widget), pos);
    g_signal_connect(G_OBJECT(widget), "changed", G_CALLBACK(preferences_callback_</xsl:text><xsl:value-of select="generate-id(.)"/><xsl:text>), NULL);
    g_signal_connect(G_OBJECT(dialog), "response", G_CALLBACK(preferences_response_callback_</xsl:text><xsl:value-of select="generate-id(.)"/><xsl:text>), widget);
    snprintf(tooltip, 1024, _("double click to reset to `%s'"), C_("preferences", "</xsl:text><xsl:value-of select="default"/><xsl:text>"));
    g_object_set(labelev,  "tooltip-text", tooltip, (gchar *)0);
</xsl:text>
	</xsl:template>

<!-- Grab min/max from input. Is there a better way? -->
	<xsl:template match="type[@min and @max]" mode="range" priority="5">
		<xsl:text>    min = </xsl:text><xsl:value-of select="@min"/><xsl:text>;&#xA;</xsl:text>
		<xsl:text>    max = </xsl:text><xsl:value-of select="@max"/><xsl:text>;&#xA;</xsl:text>
	</xsl:template>

	<xsl:template match="type[@min]" mode="range" priority="3">
		<xsl:text>    min = </xsl:text><xsl:value-of select="@min"/><xsl:text>;&#xA;</xsl:text>
	</xsl:template>

	<xsl:template match="type[@max]" mode="range" priority="3">
		<xsl:text>    max = </xsl:text><xsl:value-of select="@max"/><xsl:text>;&#xA;</xsl:text>
	</xsl:template>

	<xsl:template match="type" mode="range"  priority="1"/>

<!-- Also look for the factor used in the GUI. -->
	<xsl:template match="type[@factor]" mode="factor" priority="3">
		<xsl:text>  float factor = </xsl:text><xsl:value-of select="@factor"/><xsl:text>;&#xA;</xsl:text>
	</xsl:template>

	<xsl:template match="type" mode="factor"  priority="1">
		<xsl:text>  float factor = 1.0f;&#xA;</xsl:text>
	</xsl:template>


</xsl:stylesheet><|MERGE_RESOLUTION|>--- conflicted
+++ resolved
@@ -247,11 +247,7 @@
 
 <xsl:text>
    {
-<<<<<<< HEAD
-      GtkWidget *seclabel = gtk_label_new(_("miscelaneous"));
-=======
       GtkWidget *seclabel = gtk_label_new(_("miscellaneous"));
->>>>>>> c9a4741d
       GtkWidget *lbox = gtk_box_new(GTK_ORIENTATION_HORIZONTAL, 0);
       gtk_box_pack_start(GTK_BOX(lbox), seclabel, FALSE, FALSE, 0);
       gtk_widget_set_halign(seclabel, GTK_ALIGN_CENTER);
